<?xml version="1.0" encoding="UTF-8"?>
<project version="4">
  <component name="RunManager">
    <configuration default="false" name="analysis-extras contrib" type="JUnit" factoryName="JUnit">
      <module name="analysis-extras" />
      <option name="TEST_OBJECT" value="package" />
      <option name="WORKING_DIRECTORY" value="file://$PROJECT_DIR$/solr/contrib/analysis-extras/build" />
      <option name="VM_PARAMETERS" value="-ea -Dtests.luceneMatchVersion=4.0 -DtempDir=temp" />
      <option name="TEST_SEARCH_SCOPE"><value defaultName="singleModule" /></option>
    </configuration>
    <configuration default="false" name="ant contrib" type="JUnit" factoryName="JUnit">
      <module name="ant" />
      <option name="TEST_OBJECT" value="package" />
      <option name="WORKING_DIRECTORY" value="file://$PROJECT_DIR$/lucene/build/contrib/ant" />
      <option name="VM_PARAMETERS" value="-ea -DtempDir=temp" />
      <option name="TEST_SEARCH_SCOPE"><value defaultName="singleModule" /></option>
    </configuration>
    <configuration default="false" name="bdb contrib" type="JUnit" factoryName="JUnit">
      <module name="bdb" />
      <option name="TEST_OBJECT" value="package" />
      <option name="WORKING_DIRECTORY" value="file://$PROJECT_DIR$/lucene/build/contrib/db" />
      <option name="VM_PARAMETERS" value="-ea -DtempDir=bdb-temp" />
      <option name="TEST_SEARCH_SCOPE"><value defaultName="singleModule" /></option>
    </configuration>
    <configuration default="false" name="bdb-je contrib" type="JUnit" factoryName="JUnit">
      <module name="bdb-je" />
      <option name="TEST_OBJECT" value="package" />
      <option name="WORKING_DIRECTORY" value="file://$PROJECT_DIR$/lucene/build/contrib/db" />
      <option name="VM_PARAMETERS" value="-ea -DtempDir=bdb-je-temp" />
      <option name="TEST_SEARCH_SCOPE"><value defaultName="singleModule" /></option>
    </configuration>
    <configuration default="false" name="benchmark contrib" type="JUnit" factoryName="JUnit">
      <module name="benchmark" />
      <option name="TEST_OBJECT" value="package" />
      <option name="WORKING_DIRECTORY" value="file://$PROJECT_DIR$/lucene/build/contrib/benchmark" />
      <option name="VM_PARAMETERS" value="-ea -DtempDir=temp" />
      <option name="TEST_SEARCH_SCOPE"><value defaultName="singleModule" /></option>
    </configuration>
    <configuration default="false" name="clustering contrib" type="JUnit" factoryName="JUnit">
      <module name="clustering" />
      <option name="TEST_OBJECT" value="package" />
      <option name="WORKING_DIRECTORY" value="file://$PROJECT_DIR$/solr/contrib/clustering/build" />
      <option name="VM_PARAMETERS" value="-ea -Dtests.luceneMatchVersion=4.0 -DtempDir=temp" />
      <option name="TEST_SEARCH_SCOPE"><value defaultName="singleModule" /></option>
    </configuration>
    <configuration default="false" name="common analysis module" type="JUnit" factoryName="JUnit">
      <module name="common" />
      <option name="TEST_OBJECT" value="package" />
      <option name="WORKING_DIRECTORY" value="file://$PROJECT_DIR$/modules/analysis/build/common" />
      <option name="VM_PARAMETERS" value="-ea  -DtempDir=temp" />
      <option name="TEST_SEARCH_SCOPE"><value defaultName="singleModule" /></option>
    </configuration>
    <configuration default="false" name="dataimporthandler contrib" type="JUnit" factoryName="JUnit">
      <module name="dataimporthandler" />
      <option name="TEST_OBJECT" value="package" />
      <option name="WORKING_DIRECTORY" value="file://$PROJECT_DIR$/solr/contrib/dataimporthandler/target" />
      <option name="VM_PARAMETERS" value="-ea -DtempDir=temp" />
      <option name="TEST_SEARCH_SCOPE"><value defaultName="singleModule" /></option>
    </configuration>
    <configuration default="false" name="extraction contrib" type="JUnit" factoryName="JUnit">
      <module name="extraction" />
      <option name="TEST_OBJECT" value="package" />
      <option name="WORKING_DIRECTORY" value="file://$PROJECT_DIR$/solr/contrib/extraction/build" />
      <option name="VM_PARAMETERS" value="-ea -DtempDir=temp" />
      <option name="TEST_SEARCH_SCOPE"><value defaultName="singleModule" /></option>
    </configuration>
    <configuration default="false" name="extras from dataimporthandler contrib" type="JUnit" factoryName="JUnit">
      <module name="extras" />
      <option name="TEST_OBJECT" value="package" />
      <option name="WORKING_DIRECTORY" value="file://$PROJECT_DIR$/solr/contrib/dataimporthandler/target/extras" />
      <option name="VM_PARAMETERS" value="-ea -DtempDir=temp" />
      <option name="TEST_SEARCH_SCOPE"><value defaultName="singleModule" /></option>
    </configuration>
    <configuration default="false" name="highlighter contrib" type="JUnit" factoryName="JUnit">
      <module name="highlighter" />
      <option name="TEST_OBJECT" value="package" />
      <option name="WORKING_DIRECTORY" value="file://$PROJECT_DIR$/lucene/build/contrib/highlighter" />
      <option name="VM_PARAMETERS" value="-ea -DtempDir=temp" />
      <option name="TEST_SEARCH_SCOPE"><value defaultName="singleModule" /></option>
    </configuration>
    <configuration default="false" name="icu analysis module" type="JUnit" factoryName="JUnit">
      <module name="icu" />
      <option name="TEST_OBJECT" value="package" />
      <option name="WORKING_DIRECTORY" value="file://$PROJECT_DIR$/modules/analysis/build/icu" />
      <option name="VM_PARAMETERS" value="-ea -DtempDir=temp" />
      <option name="TEST_SEARCH_SCOPE"><value defaultName="singleModule" /></option>
    </configuration>
    <configuration default="false" name="instantiated contrib" type="JUnit" factoryName="JUnit">
      <module name="instantiated" />
      <option name="TEST_OBJECT" value="package" />
      <option name="WORKING_DIRECTORY" value="file://$PROJECT_DIR$/lucene/build/contrib/instantiated" />
      <option name="VM_PARAMETERS" value="-ea -DtempDir=temp" />
      <option name="TEST_SEARCH_SCOPE"><value defaultName="singleModule" /></option>
    </configuration>
    <configuration default="true" name="lucene" type="JUnit" factoryName="JUnit">
      <module name="lucene" />
      <option name="TEST_OBJECT" value="package" />
      <option name="WORKING_DIRECTORY" value="file://$PROJECT_DIR$/lucene/build" />
      <option name="VM_PARAMETERS" value="-ea -Dlucene.version=4.0-SNAPSHOT -DtempDir=temp -Dtests.linedocsfile=europarl.lines.txt.gz" />
      <option name="TEST_SEARCH_SCOPE"><value defaultName="singleModule" /></option>
    </configuration>
    <configuration default="false" name="lucli contrib" type="JUnit" factoryName="JUnit">
      <module name="lucli" />
      <option name="TEST_OBJECT" value="package" />
      <option name="WORKING_DIRECTORY" value="file://$PROJECT_DIR$/lucene/build/contrib/lucli" />
      <option name="VM_PARAMETERS" value="-ea -DtempDir=temp" />
      <option name="TEST_SEARCH_SCOPE"><value defaultName="singleModule" /></option>
    </configuration>
    <configuration default="false" name="memory contrib" type="JUnit" factoryName="JUnit">
      <module name="memory" />
      <option name="TEST_OBJECT" value="package" />
      <option name="WORKING_DIRECTORY" value="file://$PROJECT_DIR$/lucene/build/contrib/memory" />
      <option name="VM_PARAMETERS" value="-ea -DtempDir=temp" />
      <option name="TEST_SEARCH_SCOPE"><value defaultName="singleModule" /></option>
    </configuration>
    <configuration default="false" name="misc contrib" type="JUnit" factoryName="JUnit">
      <module name="misc" />
      <option name="TEST_OBJECT" value="package" />
      <option name="WORKING_DIRECTORY" value="file://$PROJECT_DIR$/lucene/build/contrib/misc" />
      <option name="VM_PARAMETERS" value="-ea -DtempDir=temp" />
      <option name="TEST_SEARCH_SCOPE"><value defaultName="singleModule" /></option>
    </configuration>
    <configuration default="false" name="phonetic analysis module" type="JUnit" factoryName="JUnit">
      <module name="phonetic" />
      <option name="TEST_OBJECT" value="package" />
      <option name="WORKING_DIRECTORY" value="file://$PROJECT_DIR$/modules/analysis/build/phonetic" />
      <option name="VM_PARAMETERS" value="-ea -DtempDir=temp" />
      <option name="TEST_SEARCH_SCOPE"><value defaultName="singleModule" /></option>
    </configuration>
    <configuration default="false" name="queries contrib" type="JUnit" factoryName="JUnit">
      <module name="queries" />
      <option name="TEST_OBJECT" value="package" />
      <option name="WORKING_DIRECTORY" value="file://$PROJECT_DIR$/lucene/build/contrib/queries" />
      <option name="VM_PARAMETERS" value="-ea -DtempDir=temp" />
      <option name="TEST_SEARCH_SCOPE"><value defaultName="singleModule" /></option>
    </configuration>
    <configuration default="false" name="queryparser contrib" type="JUnit" factoryName="JUnit">
      <module name="queryparser" />
      <option name="TEST_OBJECT" value="package" />
      <option name="WORKING_DIRECTORY" value="file://$PROJECT_DIR$/lucene/build/contrib/queryparser" />
      <option name="VM_PARAMETERS" value="-ea -DtempDir=temp" />
      <option name="TEST_SEARCH_SCOPE"><value defaultName="singleModule" /></option>
    </configuration>
    <configuration default="false" name="remote contrib" type="JUnit" factoryName="JUnit">
      <module name="remote" />
      <option name="TEST_OBJECT" value="package" />
      <option name="WORKING_DIRECTORY" value="file://$PROJECT_DIR$/lucene/build/contrib/remote" />
      <option name="VM_PARAMETERS" value="-ea -DtempDir=temp" />
      <option name="TEST_SEARCH_SCOPE"><value defaultName="singleModule" /></option>
    </configuration>
    <configuration default="false" name="smartcn analysis module" type="JUnit" factoryName="JUnit">
      <module name="smartcn" />
      <option name="TEST_OBJECT" value="package" />
      <option name="WORKING_DIRECTORY" value="file://$PROJECT_DIR$/modules/analysis/build/smartcn" />
      <option name="VM_PARAMETERS" value="-ea -DtempDir=temp" />
      <option name="TEST_SEARCH_SCOPE"><value defaultName="singleModule" /></option>
    </configuration>
    <configuration default="false" name="solr" type="JUnit" factoryName="JUnit">
      <module name="solr" />
      <option name="TEST_OBJECT" value="package" />
      <option name="WORKING_DIRECTORY" value="file://$PROJECT_DIR$/solr/build/tests/solr" />
      <option name="VM_PARAMETERS" value="-ea -Dtests.luceneMatchVersion=4.0 -DtempDir=temp" />
      <option name="TEST_SEARCH_SCOPE"><value defaultName="singleModule" /></option>
    </configuration>
    <configuration default="false" name="spatial contrib" type="JUnit" factoryName="JUnit">
      <module name="spatial" />
      <option name="TEST_OBJECT" value="package" />
      <option name="WORKING_DIRECTORY" value="file://$PROJECT_DIR$/lucene/build/contrib/spatial" />
      <option name="VM_PARAMETERS" value="-ea -DtempDir=temp" />
      <option name="TEST_SEARCH_SCOPE"><value defaultName="singleModule" /></option>
    </configuration>
    <configuration default="false" name="spellchecker contrib" type="JUnit" factoryName="JUnit">
      <module name="spellchecker" />
      <option name="TEST_OBJECT" value="package" />
      <option name="WORKING_DIRECTORY" value="file://$PROJECT_DIR$/lucene/build/contrib/spellchecker" />
      <option name="VM_PARAMETERS" value="-ea -DtempDir=temp" />
      <option name="TEST_SEARCH_SCOPE"><value defaultName="singleModule" /></option>
    </configuration>
    <configuration default="false" name="stempel analysis module" type="JUnit" factoryName="JUnit">
      <module name="stempel" />
      <option name="TEST_OBJECT" value="package" />
      <option name="WORKING_DIRECTORY" value="file://$PROJECT_DIR$/modules/analysis/build/stempel" />
      <option name="VM_PARAMETERS" value="-ea -DtempDir=temp" />
      <option name="TEST_SEARCH_SCOPE"><value defaultName="singleModule" /></option>
    </configuration>
    <configuration default="false" name="swing contrib" type="JUnit" factoryName="JUnit">
      <module name="swing" />
      <option name="TEST_OBJECT" value="package" />
      <option name="WORKING_DIRECTORY" value="file://$PROJECT_DIR$/lucene/build/contrib/swing" />
      <option name="VM_PARAMETERS" value="-ea -DtempDir=temp" />
      <option name="TEST_SEARCH_SCOPE"><value defaultName="singleModule" /></option>
    </configuration>
    <configuration default="false" name="uima contrib" type="JUnit" factoryName="JUnit">
      <module name="uima" />
      <option name="TEST_OBJECT" value="package" />
      <option name="WORKING_DIRECTORY" value="file://$PROJECT_DIR$/solr/contrib/uima/build" />
      <option name="VM_PARAMETERS" value="-ea -Dtests.luceneMatchVersion=4.0 -DtempDir=temp" />
      <option name="TEST_SEARCH_SCOPE"><value defaultName="singleModule" /></option>
    </configuration>
    <configuration default="false" name="wordnet contrib" type="JUnit" factoryName="JUnit">
      <module name="wordnet" />
      <option name="TEST_OBJECT" value="package" />
      <option name="WORKING_DIRECTORY" value="file://$PROJECT_DIR$/lucene/build/contrib/wordnet" />
      <option name="VM_PARAMETERS" value="-ea -DtempDir=temp" />
      <option name="TEST_SEARCH_SCOPE"><value defaultName="singleModule" /></option>
    </configuration>
    <configuration default="false" name="xml-query-parser contrib" type="JUnit" factoryName="JUnit">
      <module name="xml-query-parser" />
      <option name="TEST_OBJECT" value="package" />
      <option name="WORKING_DIRECTORY" value="file://$PROJECT_DIR$/lucene/build/contrib/xml-query-parser" />
      <option name="VM_PARAMETERS" value="-ea -DtempDir=temp" />
      <option name="TEST_SEARCH_SCOPE"><value defaultName="singleModule" /></option>
    </configuration>
    <list size="29">
      <item index="0" class="java.lang.String" itemvalue="JUnit.analysis-extras contrib" />
      <item index="1" class="java.lang.String" itemvalue="JUnit.ant contrib" />
      <item index="2" class="java.lang.String" itemvalue="JUnit.bdb contrib" />
      <item index="3" class="java.lang.String" itemvalue="JUnit.bdb-je contrib" />
      <item index="4" class="java.lang.String" itemvalue="JUnit.benchmark contrib" />
      <item index="5" class="java.lang.String" itemvalue="JUnit.clustering contrib" />
      <item index="6" class="java.lang.String" itemvalue="JUnit.common analysis module" />
      <item index="7" class="java.lang.String" itemvalue="JUnit.dataimporthandler contrib" />
      <item index="8" class="java.lang.String" itemvalue="JUnit.extraction contrib" />
      <item index="9" class="java.lang.String" itemvalue="JUnit.extras from dataimporthandler contrib" />
      <item index="10" class="java.lang.String" itemvalue="JUnit.highlighter contrib" />
      <item index="11" class="java.lang.String" itemvalue="JUnit.icu analysis module" />
      <item index="12" class="java.lang.String" itemvalue="JUnit.instantiated contrib" />
      <item index="13" class="java.lang.String" itemvalue="JUnit.lucene" />
      <item index="14" class="java.lang.String" itemvalue="JUnit.lucli contrib" />
      <item index="15" class="java.lang.String" itemvalue="JUnit.memory contrib" />
      <item index="16" class="java.lang.String" itemvalue="JUnit.misc contrib" />
      <item index="17" class="java.lang.String" itemvalue="JUnit.phonetic analysis module" />
      <item index="18" class="java.lang.String" itemvalue="JUnit.queries contrib" />
      <item index="19" class="java.lang.String" itemvalue="JUnit.queryparser contrib" />
<<<<<<< HEAD
      <item index="20" class="java.lang.String" itemvalue="JUnit.remote contrib" />
      <item index="21" class="java.lang.String" itemvalue="JUnit.smartcn analysis module" />
      <item index="22" class="java.lang.String" itemvalue="JUnit.solr" />
      <item index="23" class="java.lang.String" itemvalue="JUnit.spatial contrib" />
      <item index="24" class="java.lang.String" itemvalue="JUnit.spellchecker contrib" />
      <item index="25" class="java.lang.String" itemvalue="JUnit.stempel analysis module" />
      <item index="26" class="java.lang.String" itemvalue="JUnit.swing contrib" />
=======
      <item index="20" class="java.lang.String" itemvalue="JUnit.smartcn analysis module" />
      <item index="21" class="java.lang.String" itemvalue="JUnit.solr" />
      <item index="22" class="java.lang.String" itemvalue="JUnit.spatial contrib" />
      <item index="23" class="java.lang.String" itemvalue="JUnit.spellchecker contrib" />
      <item index="24" class="java.lang.String" itemvalue="JUnit.stempel analysis module" />
      <item index="25" class="java.lang.String" itemvalue="JUnit.swing contrib" />
      <item index="26" class="java.lang.String" itemvalue="JUnit.uima contrib" />
>>>>>>> 3f255f6c
      <item index="27" class="java.lang.String" itemvalue="JUnit.wordnet contrib" />
      <item index="28" class="java.lang.String" itemvalue="JUnit.xml-query-parser contrib" />
    </list>
  </component>
</project><|MERGE_RESOLUTION|>--- conflicted
+++ resolved
@@ -29,10 +29,10 @@
       <option name="VM_PARAMETERS" value="-ea -DtempDir=bdb-je-temp" />
       <option name="TEST_SEARCH_SCOPE"><value defaultName="singleModule" /></option>
     </configuration>
-    <configuration default="false" name="benchmark contrib" type="JUnit" factoryName="JUnit">
+    <configuration default="false" name="benchmark module" type="JUnit" factoryName="JUnit">
       <module name="benchmark" />
       <option name="TEST_OBJECT" value="package" />
-      <option name="WORKING_DIRECTORY" value="file://$PROJECT_DIR$/lucene/build/contrib/benchmark" />
+      <option name="WORKING_DIRECTORY" value="file://$PROJECT_DIR$/modules/benchmark/build" />
       <option name="VM_PARAMETERS" value="-ea -DtempDir=temp" />
       <option name="TEST_SEARCH_SCOPE"><value defaultName="singleModule" /></option>
     </configuration>
@@ -138,13 +138,6 @@
       <module name="queryparser" />
       <option name="TEST_OBJECT" value="package" />
       <option name="WORKING_DIRECTORY" value="file://$PROJECT_DIR$/lucene/build/contrib/queryparser" />
-      <option name="VM_PARAMETERS" value="-ea -DtempDir=temp" />
-      <option name="TEST_SEARCH_SCOPE"><value defaultName="singleModule" /></option>
-    </configuration>
-    <configuration default="false" name="remote contrib" type="JUnit" factoryName="JUnit">
-      <module name="remote" />
-      <option name="TEST_OBJECT" value="package" />
-      <option name="WORKING_DIRECTORY" value="file://$PROJECT_DIR$/lucene/build/contrib/remote" />
       <option name="VM_PARAMETERS" value="-ea -DtempDir=temp" />
       <option name="TEST_SEARCH_SCOPE"><value defaultName="singleModule" /></option>
     </configuration>
@@ -216,7 +209,7 @@
       <item index="1" class="java.lang.String" itemvalue="JUnit.ant contrib" />
       <item index="2" class="java.lang.String" itemvalue="JUnit.bdb contrib" />
       <item index="3" class="java.lang.String" itemvalue="JUnit.bdb-je contrib" />
-      <item index="4" class="java.lang.String" itemvalue="JUnit.benchmark contrib" />
+      <item index="4" class="java.lang.String" itemvalue="JUnit.benchmark module" />
       <item index="5" class="java.lang.String" itemvalue="JUnit.clustering contrib" />
       <item index="6" class="java.lang.String" itemvalue="JUnit.common analysis module" />
       <item index="7" class="java.lang.String" itemvalue="JUnit.dataimporthandler contrib" />
@@ -232,15 +225,6 @@
       <item index="17" class="java.lang.String" itemvalue="JUnit.phonetic analysis module" />
       <item index="18" class="java.lang.String" itemvalue="JUnit.queries contrib" />
       <item index="19" class="java.lang.String" itemvalue="JUnit.queryparser contrib" />
-<<<<<<< HEAD
-      <item index="20" class="java.lang.String" itemvalue="JUnit.remote contrib" />
-      <item index="21" class="java.lang.String" itemvalue="JUnit.smartcn analysis module" />
-      <item index="22" class="java.lang.String" itemvalue="JUnit.solr" />
-      <item index="23" class="java.lang.String" itemvalue="JUnit.spatial contrib" />
-      <item index="24" class="java.lang.String" itemvalue="JUnit.spellchecker contrib" />
-      <item index="25" class="java.lang.String" itemvalue="JUnit.stempel analysis module" />
-      <item index="26" class="java.lang.String" itemvalue="JUnit.swing contrib" />
-=======
       <item index="20" class="java.lang.String" itemvalue="JUnit.smartcn analysis module" />
       <item index="21" class="java.lang.String" itemvalue="JUnit.solr" />
       <item index="22" class="java.lang.String" itemvalue="JUnit.spatial contrib" />
@@ -248,7 +232,6 @@
       <item index="24" class="java.lang.String" itemvalue="JUnit.stempel analysis module" />
       <item index="25" class="java.lang.String" itemvalue="JUnit.swing contrib" />
       <item index="26" class="java.lang.String" itemvalue="JUnit.uima contrib" />
->>>>>>> 3f255f6c
       <item index="27" class="java.lang.String" itemvalue="JUnit.wordnet contrib" />
       <item index="28" class="java.lang.String" itemvalue="JUnit.xml-query-parser contrib" />
     </list>
