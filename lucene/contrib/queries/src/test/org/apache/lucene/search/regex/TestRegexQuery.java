package org.apache.lucene.search.regex;

/**
 * Licensed to the Apache Software Foundation (ASF) under one or more
 * contributor license agreements.  See the NOTICE file distributed with
 * this work for additional information regarding copyright ownership.
 * The ASF licenses this file to You under the Apache License, Version 2.0
 * (the "License"); you may not use this file except in compliance with
 * the License.  You may obtain a copy of the License at
 *
 *     http://www.apache.org/licenses/LICENSE-2.0
 *
 * Unless required by applicable law or agreed to in writing, software
 * distributed under the License is distributed on an "AS IS" BASIS,
 * WITHOUT WARRANTIES OR CONDITIONS OF ANY KIND, either express or implied.
 * See the License for the specific language governing permissions and
 * limitations under the License.
 */

<<<<<<< HEAD
import org.apache.lucene.store.Directory;
import org.apache.lucene.store.RAMDirectory;
import org.apache.lucene.index.IndexReader;
import org.apache.lucene.index.RandomIndexWriter;
import org.apache.lucene.index.Term;
=======
import org.apache.lucene.search.spans.SpanMultiTermQueryWrapper;
import org.apache.lucene.store.Directory;
import org.apache.lucene.index.IndexReader;
import org.apache.lucene.index.MultiFields;
import org.apache.lucene.index.RandomIndexWriter;
import org.apache.lucene.index.Term;
import org.apache.lucene.index.Terms;
>>>>>>> 2ede77ba
import org.apache.lucene.document.Document;
import org.apache.lucene.document.Field;
import org.apache.lucene.search.IndexSearcher;
import org.apache.lucene.index.TermsEnum;

import org.apache.lucene.search.spans.SpanNearQuery;
import org.apache.lucene.search.spans.SpanQuery;
import org.apache.lucene.util.AttributeSource;
import org.apache.lucene.util.LuceneTestCase;

public class TestRegexQuery extends LuceneTestCase {
  private IndexSearcher searcher;
  private IndexReader reader;
  private Directory directory;
  private final String FN = "field";


  @Override
  public void setUp() throws Exception {
    super.setUp();
<<<<<<< HEAD
    directory = new RAMDirectory();
    RandomIndexWriter writer = new RandomIndexWriter(newRandom(), directory);
    Document doc = new Document();
    doc.add(new Field(FN, "the quick brown fox jumps over the lazy dog", Field.Store.NO, Field.Index.ANALYZED));
=======
    directory = newDirectory();
    RandomIndexWriter writer = new RandomIndexWriter(random, directory);
    Document doc = new Document();
    doc.add(newField(FN, "the quick brown fox jumps over the lazy dog", Field.Store.NO, Field.Index.ANALYZED));
>>>>>>> 2ede77ba
    writer.addDocument(doc);
    reader = writer.getReader();
    writer.close();
    searcher = new IndexSearcher(reader);
  }

  @Override
  public void tearDown() throws Exception {
    searcher.close();
    reader.close();
    directory.close();
    super.tearDown();
  }

  private Term newTerm(String value) { return new Term(FN, value); }

  private int  regexQueryNrHits(String regex, RegexCapabilities capability) throws Exception {
    RegexQuery query = new RegexQuery( newTerm(regex));
    
    if ( capability != null )
      query.setRegexImplementation(capability);
    
    return searcher.search(query, null, 1000).totalHits;
  }

  private int  spanRegexQueryNrHits(String regex1, String regex2, int slop, boolean ordered) throws Exception {
    SpanQuery srq1 = new SpanMultiTermQueryWrapper<RegexQuery>(new RegexQuery(newTerm(regex1)));
    SpanQuery srq2 = new SpanMultiTermQueryWrapper<RegexQuery>(new RegexQuery(newTerm(regex2)));
    SpanNearQuery query = new SpanNearQuery( new SpanQuery[]{srq1, srq2}, slop, ordered);

    return searcher.search(query, null, 1000).totalHits;
  }

  public void testMatchAll() throws Exception {
<<<<<<< HEAD
    TermsEnum terms = new RegexQuery(new Term(FN, "jum.")).getTermsEnum(searcher.getIndexReader());
    // no term should match
    assertNull(terms.next());
=======
    Terms terms = MultiFields.getTerms(searcher.getIndexReader(), FN);
    TermsEnum te = new RegexQuery(new Term(FN, "jum.")).getTermsEnum(terms, new AttributeSource() /*dummy*/);
    // no term should match
    assertNull(te.next());
>>>>>>> 2ede77ba
  }

  public void testRegex1() throws Exception {
    assertEquals(1, regexQueryNrHits("^q.[aeiou]c.*$", null));
  }

  public void testRegex2() throws Exception {
    assertEquals(0, regexQueryNrHits("^.[aeiou]c.*$", null));
  }

  public void testRegex3() throws Exception {
    assertEquals(0, regexQueryNrHits("^q.[aeiou]c$", null));
  }

  public void testSpanRegex1() throws Exception {
    assertEquals(1, spanRegexQueryNrHits("^q.[aeiou]c.*$", "dog", 6, true));
  }

  public void testSpanRegex2() throws Exception {
    assertEquals(0, spanRegexQueryNrHits("^q.[aeiou]c.*$", "dog", 5, true));
  }

  public void testEquals() throws Exception {
    RegexQuery query1 = new RegexQuery( newTerm("foo.*"));
    query1.setRegexImplementation(new JakartaRegexpCapabilities());

    RegexQuery query2 = new RegexQuery( newTerm("foo.*"));
    assertFalse(query1.equals(query2));
  }
  
  public void testJakartaCaseSensativeFail() throws Exception {
    assertEquals(0, regexQueryNrHits("^.*DOG.*$", null));
  }

  public void testJavaUtilCaseSensativeFail() throws Exception {
    assertEquals(0, regexQueryNrHits("^.*DOG.*$", null));
  }
  
  public void testJakartaCaseInsensative() throws Exception {
    assertEquals(1, regexQueryNrHits("^.*DOG.*$", new JakartaRegexpCapabilities(JakartaRegexpCapabilities.FLAG_MATCH_CASEINDEPENDENT)));
  }
  
  public void testJavaUtilCaseInsensative() throws Exception {
    assertEquals(1, regexQueryNrHits("^.*DOG.*$", new JavaUtilRegexCapabilities(JavaUtilRegexCapabilities.FLAG_CASE_INSENSITIVE)));
  }

}
<|MERGE_RESOLUTION|>--- conflicted
+++ resolved
@@ -17,13 +17,6 @@
  * limitations under the License.
  */
 
-<<<<<<< HEAD
-import org.apache.lucene.store.Directory;
-import org.apache.lucene.store.RAMDirectory;
-import org.apache.lucene.index.IndexReader;
-import org.apache.lucene.index.RandomIndexWriter;
-import org.apache.lucene.index.Term;
-=======
 import org.apache.lucene.search.spans.SpanMultiTermQueryWrapper;
 import org.apache.lucene.store.Directory;
 import org.apache.lucene.index.IndexReader;
@@ -31,7 +24,6 @@
 import org.apache.lucene.index.RandomIndexWriter;
 import org.apache.lucene.index.Term;
 import org.apache.lucene.index.Terms;
->>>>>>> 2ede77ba
 import org.apache.lucene.document.Document;
 import org.apache.lucene.document.Field;
 import org.apache.lucene.search.IndexSearcher;
@@ -52,17 +44,10 @@
   @Override
   public void setUp() throws Exception {
     super.setUp();
-<<<<<<< HEAD
-    directory = new RAMDirectory();
-    RandomIndexWriter writer = new RandomIndexWriter(newRandom(), directory);
-    Document doc = new Document();
-    doc.add(new Field(FN, "the quick brown fox jumps over the lazy dog", Field.Store.NO, Field.Index.ANALYZED));
-=======
     directory = newDirectory();
     RandomIndexWriter writer = new RandomIndexWriter(random, directory);
     Document doc = new Document();
     doc.add(newField(FN, "the quick brown fox jumps over the lazy dog", Field.Store.NO, Field.Index.ANALYZED));
->>>>>>> 2ede77ba
     writer.addDocument(doc);
     reader = writer.getReader();
     writer.close();
@@ -97,16 +82,10 @@
   }
 
   public void testMatchAll() throws Exception {
-<<<<<<< HEAD
-    TermsEnum terms = new RegexQuery(new Term(FN, "jum.")).getTermsEnum(searcher.getIndexReader());
-    // no term should match
-    assertNull(terms.next());
-=======
     Terms terms = MultiFields.getTerms(searcher.getIndexReader(), FN);
     TermsEnum te = new RegexQuery(new Term(FN, "jum.")).getTermsEnum(terms, new AttributeSource() /*dummy*/);
     // no term should match
     assertNull(te.next());
->>>>>>> 2ede77ba
   }
 
   public void testRegex1() throws Exception {
