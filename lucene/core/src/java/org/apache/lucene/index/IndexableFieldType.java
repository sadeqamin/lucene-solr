--- conflicted
+++ resolved
@@ -31,18 +31,13 @@
 
   /** True if the field's value should be stored */
   public boolean stored();
-<<<<<<< HEAD
   
-  /** True if this field's value should be analyzed */
-=======
-
   /** 
    * True if this field's value should be analyzed by the
    * {@link Analyzer}.
    * <p>
    * This has no effect if {@link #indexed()} returns false.
    */
->>>>>>> 46c0bab1
   public boolean tokenized();
 
   /** 
@@ -96,15 +91,9 @@
    * recorded into the inverted index */
   public IndexOptions indexOptions();
 
-<<<<<<< HEAD
-  /** DocValues type; if non-null then the field's value
-   *  will be indexed into docValues */
-  public DocValues.Type docValueType();  
-=======
   /** 
    * DocValues {@link DocValues.Type}: if non-null then the field's value
    * will be indexed into docValues.
    */
-  public DocValues.Type docValueType();
->>>>>>> 46c0bab1
+  public DocValues.Type docValueType();  
 }