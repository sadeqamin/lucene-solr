--- conflicted
+++ resolved
@@ -17,132 +17,136 @@
  * limitations under the License.
  */
 
-<<<<<<< HEAD
 import org.apache.lucene.search.intervals.ConjunctionIntervalIterator;
 import org.apache.lucene.search.intervals.IntervalIterator;
 import org.apache.lucene.util.ArrayUtil;
 
-=======
->>>>>>> ffd5b511
 import java.io.IOException;
 import java.util.ArrayList;
 import java.util.Collection;
 import java.util.Comparator;
 
-import org.apache.lucene.util.ArrayUtil;
-
 /** Scorer for conjunctions, sets of queries, all of which are required. */
 class ConjunctionScorer extends Scorer {
-<<<<<<< HEAD
   
   private final Scorer[] scorersOrdered;
   private final Scorer[] scorers;
   private int lastDoc = -1;
+  private final float coord;
   final PositionQueue posQueue;
-=======
-  protected int lastDoc = -1;
-  protected final DocsAndFreqs[] docsAndFreqs;
-  private final DocsAndFreqs lead;
-  private final float coord;
->>>>>>> ffd5b511
-
-  ConjunctionScorer(Weight weight, Scorer[] scorers) {
-    this(weight, scorers, 1f);
-  }
-  
-<<<<<<< HEAD
-  public ConjunctionScorer(Weight weight, Scorer... scorers) throws IOException {
+
+  public ConjunctionScorer(Weight weight, Collection<Scorer> scorers) throws IOException {
+    this(weight, scorers.toArray(new Scorer[scorers.size()]), 1f);
+  }
+  
+  public ConjunctionScorer(Weight weight, Scorer[] scorers, float coord) throws IOException {
     super(weight);
     scorersOrdered = new Scorer[scorers.length];
     System.arraycopy(scorers, 0, scorersOrdered, 0, scorers.length);
     this.scorers = scorers;
+    this.coord = coord;
     posQueue = new PositionQueue(scorers);
     
-=======
-  ConjunctionScorer(Weight weight, Scorer[] scorers, float coord) {
-    super(weight);
-    this.coord = coord;
-    this.docsAndFreqs = new DocsAndFreqs[scorers.length];
->>>>>>> ffd5b511
     for (int i = 0; i < scorers.length; i++) {
-      docsAndFreqs[i] = new DocsAndFreqs(scorers[i]);
-    }
-    // Sort the array the first time to allow the least frequent DocsEnum to
-    // lead the matching.
-    ArrayUtil.timSort(docsAndFreqs, new Comparator<DocsAndFreqs>() {
+      if (scorers[i].nextDoc() == NO_MORE_DOCS) {
+        // If even one of the sub-scorers does not have any documents, this
+        // scorer should not attempt to do any more work.
+        lastDoc = NO_MORE_DOCS;
+        return;
+      }
+    }
+
+    // Sort the array the first time...
+    // We don't need to sort the array in any future calls because we know
+    // it will already start off sorted (all scorers on same doc).
+    
+    // Note that this comparator is not consistent with equals!
+    // Also we use mergeSort here to be stable (so order of Scoreres that
+    // match on first document keeps preserved):
+    ArrayUtil.timSort(scorers, new Comparator<Scorer>() { // sort the array
       @Override
-      public int compare(DocsAndFreqs o1, DocsAndFreqs o2) {
-        return Long.compare(o1.cost, o2.cost);
+      public int compare(Scorer o1, Scorer o2) {
+        return o1.docID() - o2.docID();
       }
     });
 
-    lead = docsAndFreqs[0]; // least frequent DocsEnum leads the intersection
-  }
-
-  private int doNext(int doc) throws IOException {
-    for(;;) {
-      // doc may already be NO_MORE_DOCS here, but we don't check explicitly
-      // since all scorers should advance to NO_MORE_DOCS, match, then
-      // return that value.
-      advanceHead: for(;;) {
-        for (int i = 1; i < docsAndFreqs.length; i++) {
-          // invariant: docsAndFreqs[i].doc <= doc at this point.
-
-          // docsAndFreqs[i].doc may already be equal to doc if we "broke advanceHead"
-          // on the previous iteration and the advance on the lead scorer exactly matched.
-          if (docsAndFreqs[i].doc < doc) {
-            docsAndFreqs[i].doc = docsAndFreqs[i].scorer.advance(doc);
-
-            if (docsAndFreqs[i].doc > doc) {
-              // DocsEnum beyond the current doc - break and advance lead to the new highest doc.
-              doc = docsAndFreqs[i].doc;
-              break advanceHead;
-            }
-          }
-        }
-        // success - all DocsEnums are on the same doc
-        return doc;
-      }
-      // advance head for next iteration
-      doc = lead.doc = lead.scorer.advance(doc);
-    }
-<<<<<<< HEAD
+    // NOTE: doNext() must be called before the re-sorting of the array later on.
+    // The reason is this: assume there are 5 scorers, whose first docs are 1,
+    // 2, 3, 5, 5 respectively. Sorting (above) leaves the array as is. Calling
+    // doNext() here advances all the first scorers to 5 (or a larger doc ID
+    // they all agree on). 
+    // However, if we re-sort before doNext() is called, the order will be 5, 3,
+    // 2, 1, 5 and then doNext() will stop immediately, since the first scorer's
+    // docs equals the last one. So the invariant that after calling doNext() 
+    // all scorers are on the same doc ID is broken.
+    if (doNext() == NO_MORE_DOCS) {
+      // The scorers did not agree on any document.
+      lastDoc = NO_MORE_DOCS;
+      return;
+    }
+
+    // If first-time skip distance is any predictor of
+    // scorer sparseness, then we should always try to skip first on
+    // those scorers.
+    // Keep last scorer in it's last place (it will be the first
+    // to be skipped on), but reverse all of the others so that
+    // they will be skipped on in order of original high skip.
+    int end = scorers.length - 1;
+    int max = end >> 1;
+    for (int i = 0; i < max; i++) {
+      Scorer tmp = scorers[i];
+      int idx = end - i - 1;
+      scorers[i] = scorers[idx];
+      scorers[idx] = tmp;
+    }
+  }
+
+  private int doNext() throws IOException {
+    int first = 0;
+    int doc = scorers[scorers.length - 1].docID();
+    Scorer firstScorer;
+    while ((firstScorer = scorers[first]).docID() < doc) {
+      doc = firstScorer.advance(doc);
+      first = first == scorers.length - 1 ? 0 : first + 1;
+    }
     posQueue.advanceTo(doc);
     return doc;
-=======
->>>>>>> ffd5b511
-  }
-
+  }
+  
   @Override
   public int advance(int target) throws IOException {
-    lead.doc = lead.scorer.advance(target);
-    return lastDoc = doNext(lead.doc);
+    if (lastDoc == NO_MORE_DOCS) {
+      return lastDoc;
+    } else if (scorers[(scorers.length - 1)].docID() < target) {
+      scorers[(scorers.length - 1)].advance(target);
+    }
+    return lastDoc = doNext();
   }
 
   @Override
   public int docID() {
     return lastDoc;
   }
-
+  
   @Override
   public int nextDoc() throws IOException {
-    lead.doc = lead.scorer.nextDoc();
-    return lastDoc = doNext(lead.doc);
-  }
-
+    if (lastDoc == NO_MORE_DOCS) {
+      return lastDoc;
+    } else if (lastDoc == -1) {
+      return lastDoc = scorers[scorers.length - 1].docID();
+    }
+    scorers[(scorers.length - 1)].nextDoc();
+    return lastDoc = doNext();
+  }
+  
   @Override
   public float score() throws IOException {
     // TODO: sum into a double and cast to float if we ever send required clauses to BS1
     float sum = 0.0f;
-    for (DocsAndFreqs docs : docsAndFreqs) {
-      sum += docs.scorer.score();
+    for (int i = 0; i < scorers.length; i++) {
+      sum += scorers[i].score();
     }
     return sum * coord;
-  }
-  
-  @Override
-  public int freq() {
-    return docsAndFreqs.length;
   }
   
   @Override
@@ -156,8 +160,8 @@
 
 
   @Override
-  public long cost() {
-    return lead.scorer.cost();
+  public int freq() throws IOException {
+    return scorers.length;
   }
 
   @Override
@@ -186,22 +190,20 @@
   }
 
   @Override
+  public long cost() {
+    long sum = 0;
+    for (int i = 0; i < scorers.length; i++) {
+      sum += scorers[i].cost();
+    }
+    return sum; // nocommit is this right?
+  }
+
+  @Override
   public Collection<ChildScorer> getChildren() {
-    ArrayList<ChildScorer> children = new ArrayList<ChildScorer>(docsAndFreqs.length);
-    for (DocsAndFreqs docs : docsAndFreqs) {
-      children.add(new ChildScorer(docs.scorer, "MUST"));
+    ArrayList<ChildScorer> children = new ArrayList<ChildScorer>(scorers.length);
+    for (Scorer scorer : scorers) {
+      children.add(new ChildScorer(scorer, "MUST"));
     }
     return children;
   }
-
-  static final class DocsAndFreqs {
-    final long cost;
-    final Scorer scorer;
-    int doc = -1;
-   
-    DocsAndFreqs(Scorer scorer) {
-      this.scorer = scorer;
-      this.cost = scorer.cost();
-    }
-  }
 }