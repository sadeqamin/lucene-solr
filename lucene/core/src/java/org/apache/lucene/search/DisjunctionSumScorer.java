package org.apache.lucene.search;

/*
 * Licensed to the Apache Software Foundation (ASF) under one or more
 * contributor license agreements.  See the NOTICE file distributed with
 * this work for additional information regarding copyright ownership.
 * The ASF licenses this file to You under the Apache License, Version 2.0
 * (the "License"); you may not use this file except in compliance with
 * the License.  You may obtain a copy of the License at
 *
 *     http://www.apache.org/licenses/LICENSE-2.0
 *
 * Unless required by applicable law or agreed to in writing, software
 * distributed under the License is distributed on an "AS IS" BASIS,
 * WITHOUT WARRANTIES OR CONDITIONS OF ANY KIND, either express or implied.
 * See the License for the specific language governing permissions and
 * limitations under the License.
 */

import java.util.List;
import java.io.IOException;

<<<<<<< HEAD
import org.apache.lucene.search.positions.BooleanIntervalIterator;
import org.apache.lucene.search.positions.ConjunctionIntervalIterator;
import org.apache.lucene.search.positions.DisjunctionIntervalIterator;
import org.apache.lucene.search.positions.IntervalIterator;
import org.apache.lucene.util.ScorerDocQueue;

=======
>>>>>>> feba6dba
/** A Scorer for OR like queries, counterpart of <code>ConjunctionScorer</code>.
 * This Scorer implements {@link Scorer#advance(int)} and uses advance() on the given Scorers. 
 */
class DisjunctionSumScorer extends DisjunctionScorer { 
  /** The minimum number of scorers that should match. */
  private final int minimumNrMatchers;
  
  /** The document number of the current match. */
  private int doc = -1;

  /** The number of subscorers that provide the current match. */
  protected int nrMatchers = -1;

  private double score = Float.NaN;
  
  /** Construct a <code>DisjunctionScorer</code>.
   * @param weight The weight to be used.
   * @param needsPositions 
   * @param subScorers A collection of at least two subscorers.
   * @param minimumNrMatchers The positive minimum number of subscorers that should
   * match to match this query.
   * <br>When <code>minimumNrMatchers</code> is bigger than
   * the number of <code>subScorers</code>,
   * no matches will be produced.
   * <br>When minimumNrMatchers equals the number of subScorers,
   * it more efficient to use <code>ConjunctionScorer</code>.
   */
  public DisjunctionSumScorer(Weight weight, List<Scorer> subScorers, int minimumNrMatchers) throws IOException {
    super(weight, subScorers.toArray(new Scorer[subScorers.size()]), subScorers.size());

    if (minimumNrMatchers <= 0) {
      throw new IllegalArgumentException("Minimum nr of matchers must be positive");
    }
    if (numScorers <= 1) {
      throw new IllegalArgumentException("There must be at least 2 subScorers");
    }

    this.minimumNrMatchers = minimumNrMatchers;
  }
  
  /** Construct a <code>DisjunctionScorer</code>, using one as the minimum number
   * of matching subscorers.
   */
  public DisjunctionSumScorer(Weight weight, List<Scorer> subScorers) throws IOException {
    this(weight, subScorers, 1);
  }

<<<<<<< HEAD
  /** Called the first time nextDoc() or advance() is called to
   * initialize <code>scorerDocQueue</code>.
   * @return 
   */
  private ScorerDocQueue initScorerDocQueue() throws IOException {
    final ScorerDocQueue docQueue = new ScorerDocQueue(nrScorers);
    for (final Scorer se : subScorers) {
      if (se.nextDoc() != NO_MORE_DOCS) {
        docQueue.insert(se);
      }
    }
    return docQueue; 
  }

  /** Scores and collects all matching documents.
   * @param collector The collector to which all matching documents are passed through.
   */
  @Override
  public void score(Collector collector) throws IOException {
    collector.setScorer(this);
    while (nextDoc() != NO_MORE_DOCS) {
      collector.collect(currentDoc);
    }
  }
  
  /** Expert: Collects matching documents in a range.  Hook for optimization.
   * Note that {@link #nextDoc()} must be called once before this method is called
   * for the first time.
   * @param collector The collector to which all matching documents are passed through.
   * @param max Do not score documents past this.
   * @return true if more matching documents may remain.
   */
  @Override
  public boolean score(Collector collector, int max, int firstDocID) throws IOException {
    // firstDocID is ignored since nextDoc() sets 'currentDoc'
    collector.setScorer(this);
    while (currentDoc < max) {
      collector.collect(currentDoc);
      if (nextDoc() == NO_MORE_DOCS) {
        return false;
      }
    }
    return true;
  }

=======
>>>>>>> feba6dba
  @Override
  public int nextDoc() throws IOException {
    while(true) {
      while (subScorers[0].docID() == doc) {
        if (subScorers[0].nextDoc() != NO_MORE_DOCS) {
          heapAdjust(0);
        } else {
          heapRemoveRoot();
          if (numScorers < minimumNrMatchers) {
            return doc = NO_MORE_DOCS;
          }
        }
      }
      afterNext();
      if (nrMatchers >= minimumNrMatchers) {
        break;
      }
    }
    
    return doc;
  }
  
  private void afterNext() throws IOException {
    final Scorer sub = subScorers[0];
    doc = sub.docID();
    score = sub.score();
    nrMatchers = 1;
    countMatches(1);
    countMatches(2);
  }
  
  // TODO: this currently scores, but so did the previous impl
  // TODO: remove recursion.
  // TODO: if we separate scoring, out of here, modify this
  // and afterNext() to terminate when nrMatchers == minimumNrMatchers
  // then also change freq() to just always compute it from scratch
  private void countMatches(int root) throws IOException {
    if (root < numScorers && subScorers[root].docID() == doc) {
      nrMatchers++;
      score += subScorers[root].score();
      countMatches((root<<1)+1);
      countMatches((root<<1)+2);
    }
  }
  
  /** Returns the score of the current document matching the query.
   * Initially invalid, until {@link #nextDoc()} is called the first time.
   */
  @Override
  public float score() throws IOException { 
    return (float)score; 
  }
   
  @Override
  public int docID() {
    return doc;
  }

  @Override
  public float freq() throws IOException {
    return nrMatchers;
  }

  /**
   * Advances to the first match beyond the current whose document number is
   * greater than or equal to a given target. <br>
   * The implementation uses the advance() method on the subscorers.
   * 
   * @param target
   *          The target document number.
   * @return the document whose number is greater than or equal to the given
   *         target, or -1 if none exist.
   */
  @Override
  public int advance(int target) throws IOException {
    if (numScorers == 0) return doc = NO_MORE_DOCS;
    while (subScorers[0].docID() < target) {
      if (subScorers[0].advance(target) != NO_MORE_DOCS) {
        heapAdjust(0);
      } else {
        heapRemoveRoot();
        if (numScorers == 0) {
          return doc = NO_MORE_DOCS;
        }
      }
    }
    
    afterNext();

    if (nrMatchers >= minimumNrMatchers) {
      return doc;
    } else {
      return nextDoc();
    }
  }
  
  @Override
  public IntervalIterator positions(boolean needsPayloads, boolean needsOffsets, boolean collectPositions) throws IOException {
    if (minimumNrMatchers > 1) {
      return new ConjunctionIntervalIterator(this,
          collectPositions, minimumNrMatchers, BooleanIntervalIterator.pullIterators(needsPayloads, needsOffsets, collectPositions, subScorers));
    }
    return new DisjunctionIntervalIterator(this, collectPositions, BooleanIntervalIterator.pullIterators(needsPayloads, needsOffsets, collectPositions, subScorers));
  }
}<|MERGE_RESOLUTION|>--- conflicted
+++ resolved
@@ -20,15 +20,11 @@
 import java.util.List;
 import java.io.IOException;
 
-<<<<<<< HEAD
 import org.apache.lucene.search.positions.BooleanIntervalIterator;
 import org.apache.lucene.search.positions.ConjunctionIntervalIterator;
 import org.apache.lucene.search.positions.DisjunctionIntervalIterator;
 import org.apache.lucene.search.positions.IntervalIterator;
-import org.apache.lucene.util.ScorerDocQueue;
 
-=======
->>>>>>> feba6dba
 /** A Scorer for OR like queries, counterpart of <code>ConjunctionScorer</code>.
  * This Scorer implements {@link Scorer#advance(int)} and uses advance() on the given Scorers. 
  */
@@ -43,6 +39,8 @@
   protected int nrMatchers = -1;
 
   private double score = Float.NaN;
+
+  private boolean collectPositions;
   
   /** Construct a <code>DisjunctionScorer</code>.
    * @param weight The weight to be used.
@@ -56,9 +54,9 @@
    * <br>When minimumNrMatchers equals the number of subScorers,
    * it more efficient to use <code>ConjunctionScorer</code>.
    */
-  public DisjunctionSumScorer(Weight weight, List<Scorer> subScorers, int minimumNrMatchers) throws IOException {
+  public DisjunctionSumScorer(Weight weight, List<Scorer> subScorers, int minimumNrMatchers, boolean collectPositions) throws IOException {
     super(weight, subScorers.toArray(new Scorer[subScorers.size()]), subScorers.size());
-
+    this.collectPositions = collectPositions;
     if (minimumNrMatchers <= 0) {
       throw new IllegalArgumentException("Minimum nr of matchers must be positive");
     }
@@ -72,59 +70,12 @@
   /** Construct a <code>DisjunctionScorer</code>, using one as the minimum number
    * of matching subscorers.
    */
-  public DisjunctionSumScorer(Weight weight, List<Scorer> subScorers) throws IOException {
-    this(weight, subScorers, 1);
+  public DisjunctionSumScorer(Weight weight, boolean collectPositions, List<Scorer> subScorers) throws IOException {
+    this(weight, subScorers, 1, collectPositions);
   }
 
-<<<<<<< HEAD
-  /** Called the first time nextDoc() or advance() is called to
-   * initialize <code>scorerDocQueue</code>.
-   * @return 
-   */
-  private ScorerDocQueue initScorerDocQueue() throws IOException {
-    final ScorerDocQueue docQueue = new ScorerDocQueue(nrScorers);
-    for (final Scorer se : subScorers) {
-      if (se.nextDoc() != NO_MORE_DOCS) {
-        docQueue.insert(se);
-      }
-    }
-    return docQueue; 
-  }
+  @Override
 
-  /** Scores and collects all matching documents.
-   * @param collector The collector to which all matching documents are passed through.
-   */
-  @Override
-  public void score(Collector collector) throws IOException {
-    collector.setScorer(this);
-    while (nextDoc() != NO_MORE_DOCS) {
-      collector.collect(currentDoc);
-    }
-  }
-  
-  /** Expert: Collects matching documents in a range.  Hook for optimization.
-   * Note that {@link #nextDoc()} must be called once before this method is called
-   * for the first time.
-   * @param collector The collector to which all matching documents are passed through.
-   * @param max Do not score documents past this.
-   * @return true if more matching documents may remain.
-   */
-  @Override
-  public boolean score(Collector collector, int max, int firstDocID) throws IOException {
-    // firstDocID is ignored since nextDoc() sets 'currentDoc'
-    collector.setScorer(this);
-    while (currentDoc < max) {
-      collector.collect(currentDoc);
-      if (nextDoc() == NO_MORE_DOCS) {
-        return false;
-      }
-    }
-    return true;
-  }
-
-=======
->>>>>>> feba6dba
-  @Override
   public int nextDoc() throws IOException {
     while(true) {
       while (subScorers[0].docID() == doc) {
@@ -221,11 +172,11 @@
   }
   
   @Override
-  public IntervalIterator positions(boolean needsPayloads, boolean needsOffsets, boolean collectPositions) throws IOException {
+  public IntervalIterator positions() throws IOException {
     if (minimumNrMatchers > 1) {
       return new ConjunctionIntervalIterator(this,
-          collectPositions, minimumNrMatchers, BooleanIntervalIterator.pullIterators(needsPayloads, needsOffsets, collectPositions, subScorers));
+          collectPositions, minimumNrMatchers, BooleanIntervalIterator.pullIterators(subScorers));
     }
-    return new DisjunctionIntervalIterator(this, collectPositions, BooleanIntervalIterator.pullIterators(needsPayloads, needsOffsets, collectPositions, subScorers));
+    return new DisjunctionIntervalIterator(this, collectPositions, BooleanIntervalIterator.pullIterators(subScorers));
   }
 }