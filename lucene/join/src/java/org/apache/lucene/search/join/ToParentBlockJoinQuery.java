package org.apache.lucene.search.join;

/*
 * Licensed to the Apache Software Foundation (ASF) under one or more
 * contributor license agreements.  See the NOTICE file distributed with
 * this work for additional information regarding copyright ownership.
 * The ASF licenses this file to You under the Apache License, Version 2.0
 * (the "License"); you may not use this file except in compliance with
 * the License.  You may obtain a copy of the License at
 *
 *     http://www.apache.org/licenses/LICENSE-2.0
 *
 * Unless required by applicable law or agreed to in writing, software
 * distributed under the License is distributed on an "AS IS" BASIS,
 * WITHOUT WARRANTIES OR CONDITIONS OF ANY KIND, either express or implied.
 * See the License for the specific language governing permissions and
 * limitations under the License.
 */

import org.apache.lucene.index.AtomicReaderContext;
import org.apache.lucene.index.IndexReader;
import org.apache.lucene.index.IndexWriter;
import org.apache.lucene.index.Term;
import org.apache.lucene.search.ComplexExplanation;
import org.apache.lucene.search.DocIdSet;
import org.apache.lucene.search.DocIdSetIterator;
import org.apache.lucene.search.Explanation;
import org.apache.lucene.search.Filter;
import org.apache.lucene.search.IndexSearcher;
import org.apache.lucene.search.Query;
import org.apache.lucene.search.Scorer;
import org.apache.lucene.search.Weight;
import org.apache.lucene.search.Weight.PostingFeatures;
import org.apache.lucene.search.grouping.TopGroups;
import org.apache.lucene.search.intervals.IntervalIterator;
import org.apache.lucene.util.ArrayUtil;
import org.apache.lucene.util.Bits;
import org.apache.lucene.util.FixedBitSet;

import java.io.IOException;
import java.util.Collection;
import java.util.Collections;
import java.util.Locale;
import java.util.Set;

/**
 * This query requires that you index
 * children and parent docs as a single block, using the
 * {@link IndexWriter#addDocuments IndexWriter.addDocuments()} or {@link
 * IndexWriter#updateDocuments IndexWriter.updateDocuments()} API.  In each block, the
 * child documents must appear first, ending with the parent
 * document.  At search time you provide a Filter
 * identifying the parents, however this Filter must provide
 * an {@link FixedBitSet} per sub-reader.
 *
 * <p>Once the block index is built, use this query to wrap
 * any sub-query matching only child docs and join matches in that
 * child document space up to the parent document space.
 * You can then use this Query as a clause with
 * other queries in the parent document space.</p>
 *
 * <p>See {@link ToChildBlockJoinQuery} if you need to join
 * in the reverse order.
 *
 * <p>The child documents must be orthogonal to the parent
 * documents: the wrapped child query must never
 * return a parent document.</p>
 *
 * If you'd like to retrieve {@link TopGroups} for the
 * resulting query, use the {@link ToParentBlockJoinCollector}.
 * Note that this is not necessary, ie, if you simply want
 * to collect the parent documents and don't need to see
 * which child documents matched under that parent, then
 * you can use any collector.
 *
 * <p><b>NOTE</b>: If the overall query contains parent-only
 * matches, for example you OR a parent-only query with a
 * joined child-only query, then the resulting collected documents
 * will be correct, however the {@link TopGroups} you get
 * from {@link ToParentBlockJoinCollector} will not contain every
 * child for parents that had matched.
 *
 * <p>See {@link org.apache.lucene.search.join} for an
 * overview. </p>
 *
 * @lucene.experimental
 */
public class ToParentBlockJoinQuery extends Query {

  private final Filter parentsFilter;
  private final Query childQuery;

  // If we are rewritten, this is the original childQuery we
  // were passed; we use this for .equals() and
  // .hashCode().  This makes rewritten query equal the
  // original, so that user does not have to .rewrite() their
  // query before searching:
  private final Query origChildQuery;
  private final ScoreMode scoreMode;

  /** Create a ToParentBlockJoinQuery.
   * 
   * @param childQuery Query matching child documents.
   * @param parentsFilter Filter (must produce FixedBitSet
   * per-segment, like {@link FixedBitSetCachingWrapperFilter})
   * identifying the parent documents.
   * @param scoreMode How to aggregate multiple child scores
   * into a single parent score.
   **/
  public ToParentBlockJoinQuery(Query childQuery, Filter parentsFilter, ScoreMode scoreMode) {
    super();
    this.origChildQuery = childQuery;
    this.childQuery = childQuery;
    this.parentsFilter = parentsFilter;
    this.scoreMode = scoreMode;
  }

  private ToParentBlockJoinQuery(Query origChildQuery, Query childQuery, Filter parentsFilter, ScoreMode scoreMode) {
    super();
    this.origChildQuery = origChildQuery;
    this.childQuery = childQuery;
    this.parentsFilter = parentsFilter;
    this.scoreMode = scoreMode;
  }

  @Override
  public Weight createWeight(IndexSearcher searcher) throws IOException {
    return new BlockJoinWeight(this, childQuery.createWeight(searcher), parentsFilter, scoreMode);
  }

  private static class BlockJoinWeight extends Weight {
    private final Query joinQuery;
    private final Weight childWeight;
    private final Filter parentsFilter;
    private final ScoreMode scoreMode;

    public BlockJoinWeight(Query joinQuery, Weight childWeight, Filter parentsFilter, ScoreMode scoreMode) {
      super();
      this.joinQuery = joinQuery;
      this.childWeight = childWeight;
      this.parentsFilter = parentsFilter;
      this.scoreMode = scoreMode;
    }

    @Override
    public Query getQuery() {
      return joinQuery;
    }

    @Override
    public float getValueForNormalization() throws IOException {
      return childWeight.getValueForNormalization() * joinQuery.getBoost() * joinQuery.getBoost();
    }

    @Override
    public void normalize(float norm, float topLevelBoost) {
      childWeight.normalize(norm, topLevelBoost * joinQuery.getBoost());
    }

    // NOTE: acceptDocs applies (and is checked) only in the
    // parent document space
    @Override
    public Scorer scorer(AtomicReaderContext readerContext, boolean scoreDocsInOrder,
        boolean topScorer, PostingFeatures flags, Bits acceptDocs) throws IOException {

      // Pass scoreDocsInOrder true, topScorer false to our sub:
      final Scorer childScorer = childWeight.scorer(readerContext, true, false, flags, null);

      if (childScorer == null) {
        // No matches
        return null;
      }

      final int firstChildDoc = childScorer.nextDoc();
      if (firstChildDoc == DocIdSetIterator.NO_MORE_DOCS) {
        // No matches
        return null;
      }

      // NOTE: we cannot pass acceptDocs here because this
      // will (most likely, justifiably) cause the filter to
      // not return a FixedBitSet but rather a
      // BitsFilteredDocIdSet.  Instead, we filter by
      // acceptDocs when we score:
      final DocIdSet parents = parentsFilter.getDocIdSet(readerContext, null);

      if (parents == null) {
        // No matches
        return null;
      }
      if (!(parents instanceof FixedBitSet)) {
        throw new IllegalStateException("parentFilter must return FixedBitSet; got " + parents);
      }

      return new BlockJoinScorer(this, childScorer, (FixedBitSet) parents, firstChildDoc, scoreMode, acceptDocs);
    }

    @Override
    public Explanation explain(AtomicReaderContext context, int doc) throws IOException {
<<<<<<< HEAD
      BlockJoinScorer scorer = (BlockJoinScorer) scorer(context, true, false, PostingFeatures.DOCS_AND_FREQS, context.reader().getLiveDocs());
      if (scorer != null) {
        if (scorer.advance(doc) == doc) {
          return scorer.explain(context.docBase);
        }
=======
      BlockJoinScorer scorer = (BlockJoinScorer) scorer(context, true, false, context.reader().getLiveDocs());
      if (scorer != null && scorer.advance(doc) == doc) {
        return scorer.explain(context.docBase);
>>>>>>> ffd5b511
      }
      return new ComplexExplanation(false, 0.0f, "Not a match");
    }

    @Override
    public boolean scoresDocsOutOfOrder() {
      return false;
    }
  }

  static class BlockJoinScorer extends Scorer {
    private final Scorer childScorer;
    private final FixedBitSet parentBits;
    private final ScoreMode scoreMode;
    private final Bits acceptDocs;
    private int parentDoc = -1;
    private int prevParentDoc;
    private float parentScore;
    private int parentFreq;
    private int nextChildDoc;
    private int[] pendingChildDocs;
    private float[] pendingChildScores;
    private int childDocUpto;

    public BlockJoinScorer(Weight weight, Scorer childScorer, FixedBitSet parentBits, int firstChildDoc, ScoreMode scoreMode, Bits acceptDocs) {
      super(weight);
      //System.out.println("Q.init firstChildDoc=" + firstChildDoc);
      this.parentBits = parentBits;
      this.childScorer = childScorer;
      this.scoreMode = scoreMode;
      this.acceptDocs = acceptDocs;
      nextChildDoc = firstChildDoc;
    }

    @Override
    public Collection<ChildScorer> getChildren() {
      return Collections.singleton(new ChildScorer(childScorer, "BLOCK_JOIN"));
    }

    int getChildCount() {
      return childDocUpto;
    }

    int getParentDoc() {
      return parentDoc;
    }

    int[] swapChildDocs(int[] other) {
      final int[] ret = pendingChildDocs;
      if (other == null) {
        pendingChildDocs = new int[5];
      } else {
        pendingChildDocs = other;
      }
      return ret;
    }

    float[] swapChildScores(float[] other) {
      if (scoreMode == ScoreMode.None) {
        throw new IllegalStateException("ScoreMode is None; you must pass trackScores=false to ToParentBlockJoinCollector");
      }
      final float[] ret = pendingChildScores;
      if (other == null) {
        pendingChildScores = new float[5];
      } else {
        pendingChildScores = other;
      }
      return ret;
    }

    @Override
    public int nextDoc() throws IOException {
      //System.out.println("Q.nextDoc() nextChildDoc=" + nextChildDoc);
      // Loop until we hit a parentDoc that's accepted
      while (true) {
        if (nextChildDoc == NO_MORE_DOCS) {
          //System.out.println("  end");
          return parentDoc = NO_MORE_DOCS;
        }

        // Gather all children sharing the same parent as
        // nextChildDoc

        parentDoc = parentBits.nextSetBit(nextChildDoc);

        // Parent & child docs are supposed to be
        // orthogonal:
        if (nextChildDoc == parentDoc) {
          throw new IllegalStateException("child query must only match non-parent docs, but parent docID=" + nextChildDoc + " matched childScorer=" + childScorer.getClass());
        }

        //System.out.println("  parentDoc=" + parentDoc);
        assert parentDoc != -1;

        //System.out.println("  nextChildDoc=" + nextChildDoc);
        if (acceptDocs != null && !acceptDocs.get(parentDoc)) {
          // Parent doc not accepted; skip child docs until
          // we hit a new parent doc:
          do {
            nextChildDoc = childScorer.nextDoc();
          } while (nextChildDoc < parentDoc);

          // Parent & child docs are supposed to be
          // orthogonal:
          if (nextChildDoc == parentDoc) {
            throw new IllegalStateException("child query must only match non-parent docs, but parent docID=" + nextChildDoc + " matched childScorer=" + childScorer.getClass());
          }

          continue;
        }

        float totalScore = 0;
        float maxScore = Float.NEGATIVE_INFINITY;

        childDocUpto = 0;
        parentFreq = 0;
        do {

          //System.out.println("  c=" + nextChildDoc);
          if (pendingChildDocs != null && pendingChildDocs.length == childDocUpto) {
            pendingChildDocs = ArrayUtil.grow(pendingChildDocs);
          }
          if (pendingChildScores != null && scoreMode != ScoreMode.None && pendingChildScores.length == childDocUpto) {
            pendingChildScores = ArrayUtil.grow(pendingChildScores);
          }
          if (pendingChildDocs != null) {
            pendingChildDocs[childDocUpto] = nextChildDoc;
          }
          if (scoreMode != ScoreMode.None) {
            // TODO: specialize this into dedicated classes per-scoreMode
            final float childScore = childScorer.score();
            final int childFreq = childScorer.freq();
            if (pendingChildScores != null) {
              pendingChildScores[childDocUpto] = childScore;
            }
            maxScore = Math.max(childScore, maxScore);
            totalScore += childScore;
            parentFreq += childFreq;
          }
          childDocUpto++;
          nextChildDoc = childScorer.nextDoc();
        } while (nextChildDoc < parentDoc);

        // Parent & child docs are supposed to be
        // orthogonal:
        if (nextChildDoc == parentDoc) {
          throw new IllegalStateException("child query must only match non-parent docs, but parent docID=" + nextChildDoc + " matched childScorer=" + childScorer.getClass());
        }

        switch(scoreMode) {
        case Avg:
          parentScore = totalScore / childDocUpto;
          break;
        case Max:
          parentScore = maxScore;
          break;
        case Total:
          parentScore = totalScore;
          break;
        case None:
          break;
        }

        //System.out.println("  return parentDoc=" + parentDoc + " childDocUpto=" + childDocUpto);
        return parentDoc;
      }
    }

    @Override
    public int docID() {
      return parentDoc;
    }

    @Override
    public float score() throws IOException {
      return parentScore;
    }
    
    @Override
    public int freq() {
      return parentFreq;
    }

    @Override
    public int advance(int parentTarget) throws IOException {

      //System.out.println("Q.advance parentTarget=" + parentTarget);
      if (parentTarget == NO_MORE_DOCS) {
        return parentDoc = NO_MORE_DOCS;
      }

      if (parentTarget == 0) {
        // Callers should only be passing in a docID from
        // the parent space, so this means this parent
        // has no children (it got docID 0), so it cannot
        // possibly match.  We must handle this case
        // separately otherwise we pass invalid -1 to
        // prevSetBit below:
        return nextDoc();
      }

      prevParentDoc = parentBits.prevSetBit(parentTarget-1);

      //System.out.println("  rolled back to prevParentDoc=" + prevParentDoc + " vs parentDoc=" + parentDoc);
      assert prevParentDoc >= parentDoc;
      if (prevParentDoc > nextChildDoc) {
        nextChildDoc = childScorer.advance(prevParentDoc);
        // System.out.println("  childScorer advanced to child docID=" + nextChildDoc);
      //} else {
        //System.out.println("  skip childScorer advance");
      }

      // Parent & child docs are supposed to be orthogonal:
      if (nextChildDoc == prevParentDoc) {
        throw new IllegalStateException("child query must only match non-parent docs, but parent docID=" + nextChildDoc + " matched childScorer=" + childScorer.getClass());
      }

      final int nd = nextDoc();
      //System.out.println("  return nextParentDoc=" + nd);
      return nd;
    }

    public Explanation explain(int docBase) throws IOException {
      int start = docBase + prevParentDoc + 1; // +1 b/c prevParentDoc is previous parent doc
      int end = docBase + parentDoc - 1; // -1 b/c parentDoc is parent doc
      return new ComplexExplanation(
          true, score(), String.format(Locale.ROOT, "Score based on child doc range from %d to %d", start, end)
      );
    }

    @Override
<<<<<<< HEAD
    public IntervalIterator intervals(boolean collectIntervals) throws IOException {
      throw new UnsupportedOperationException();
    }

=======
    public long cost() {
      return childScorer.cost();
    }

    /**
     * Instructs this scorer to keep track of the child docIds and score ids for retrieval purposes.
     */
    public void trackPendingChildHits() {
      pendingChildDocs = new int[5];
      if (scoreMode != ScoreMode.None) {
        pendingChildScores = new float[5];
      }
    }
>>>>>>> ffd5b511
  }

  @Override
  public void extractTerms(Set<Term> terms) {
    childQuery.extractTerms(terms);
  }

  @Override
  public Query rewrite(IndexReader reader) throws IOException {
    final Query childRewrite = childQuery.rewrite(reader);
    if (childRewrite != childQuery) {
      Query rewritten = new ToParentBlockJoinQuery(childQuery,
                                childRewrite,
                                parentsFilter,
                                scoreMode);
      rewritten.setBoost(getBoost());
      return rewritten;
    } else {
      return this;
    }
  }

  @Override
  public String toString(String field) {
    return "ToParentBlockJoinQuery ("+childQuery.toString()+")";
  }

  @Override
  public boolean equals(Object _other) {
    if (_other instanceof ToParentBlockJoinQuery) {
      final ToParentBlockJoinQuery other = (ToParentBlockJoinQuery) _other;
      return origChildQuery.equals(other.origChildQuery) &&
        parentsFilter.equals(other.parentsFilter) &&
        scoreMode == other.scoreMode && 
        super.equals(other);
    } else {
      return false;
    }
  }

  @Override
  public int hashCode() {
    final int prime = 31;
    int hash = super.hashCode();
    hash = prime * hash + origChildQuery.hashCode();
    hash = prime * hash + scoreMode.hashCode();
    hash = prime * hash + parentsFilter.hashCode();
    return hash;
  }
}<|MERGE_RESOLUTION|>--- conflicted
+++ resolved
@@ -30,7 +30,6 @@
 import org.apache.lucene.search.Query;
 import org.apache.lucene.search.Scorer;
 import org.apache.lucene.search.Weight;
-import org.apache.lucene.search.Weight.PostingFeatures;
 import org.apache.lucene.search.grouping.TopGroups;
 import org.apache.lucene.search.intervals.IntervalIterator;
 import org.apache.lucene.util.ArrayUtil;
@@ -197,17 +196,9 @@
 
     @Override
     public Explanation explain(AtomicReaderContext context, int doc) throws IOException {
-<<<<<<< HEAD
       BlockJoinScorer scorer = (BlockJoinScorer) scorer(context, true, false, PostingFeatures.DOCS_AND_FREQS, context.reader().getLiveDocs());
-      if (scorer != null) {
-        if (scorer.advance(doc) == doc) {
-          return scorer.explain(context.docBase);
-        }
-=======
-      BlockJoinScorer scorer = (BlockJoinScorer) scorer(context, true, false, context.reader().getLiveDocs());
       if (scorer != null && scorer.advance(doc) == doc) {
         return scorer.explain(context.docBase);
->>>>>>> ffd5b511
       }
       return new ComplexExplanation(false, 0.0f, "Not a match");
     }
@@ -439,12 +430,11 @@
     }
 
     @Override
-<<<<<<< HEAD
     public IntervalIterator intervals(boolean collectIntervals) throws IOException {
       throw new UnsupportedOperationException();
     }
 
-=======
+    @Override
     public long cost() {
       return childScorer.cost();
     }
@@ -458,7 +448,6 @@
         pendingChildScores = new float[5];
       }
     }
->>>>>>> ffd5b511
   }
 
   @Override
