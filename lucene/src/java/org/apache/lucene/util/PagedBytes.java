package org.apache.lucene.util;

/**
 * Licensed to the Apache Software Foundation (ASF) under one or more
 * contributor license agreements.  See the NOTICE file distributed with
 * this work for additional information regarding copyright ownership.
 * The ASF licenses this file to You under the Apache License, Version 2.0
 * (the "License"); you may not use this file except in compliance with
 * the License.  You may obtain a copy of the License at
 *
 *     http://www.apache.org/licenses/LICENSE-2.0
 *
 * Unless required by applicable law or agreed to in writing, software
 * distributed under the License is distributed on an "AS IS" BASIS,
 * WITHOUT WARRANTIES OR CONDITIONS OF ANY KIND, either express or implied.
 * See the License for the specific language governing permissions and
 * limitations under the License.
 */

import org.apache.lucene.store.IndexInput;

import java.util.List;
import java.util.ArrayList;
import java.io.Closeable;
import java.io.IOException;

/** Represents a logical byte[] as a series of pages.  You
 *  can write-once into the logical byte[] (append only),
 *  using copy, and then retrieve slices (BytesRef) into it
 *  using fill.
 *
 * @lucene.internal
 **/
public final class PagedBytes {
  private final List<byte[]> blocks = new ArrayList<byte[]>();
  private final List<Integer> blockEnd = new ArrayList<Integer>();
  private final int blockSize;
  private final int blockBits;
  private final int blockMask;
  private int upto;
  private byte[] currentBlock;

  private static final byte[] EMPTY_BYTES = new byte[0];

  public final static class Reader implements Closeable {
    private final byte[][] blocks;
    private final int[] blockEnds;
    private final int blockBits;
    private final int blockMask;
    private final int blockSize;
    private final CloseableThreadLocal<byte[]> threadBuffers = new CloseableThreadLocal<byte[]>();

    public Reader(PagedBytes pagedBytes) {
      blocks = new byte[pagedBytes.blocks.size()][];
      for(int i=0;i<blocks.length;i++) {
        blocks[i] = pagedBytes.blocks.get(i);
      }
      blockEnds = new int[blocks.length];
      for(int i=0;i< blockEnds.length;i++) {
        blockEnds[i] = pagedBytes.blockEnd.get(i);
      }
      blockBits = pagedBytes.blockBits;
      blockMask = pagedBytes.blockMask;
      blockSize = pagedBytes.blockSize;
    }

    /**
     * Gets a slice out of {@link PagedBytes} starting at <i>start</i> with a
     * given length. Iff the slice spans across a block border this method will
     * allocate sufficient resources and copy the paged data.
     * <p>
     * Slices spanning more than one block are not supported.
     * </p>
     * @lucene.internal 
     **/
    public BytesRef fillSlice(BytesRef b, long start, int length) {
      assert length >= 0: "length=" + length;
      final int index = (int) (start >> blockBits);
      final int offset = (int) (start & blockMask);
      b.length = length;
      if (blockSize - offset >= length) {
        // Within block
        b.bytes = blocks[index];
        b.offset = offset;
      } else {
        // Split
        byte[] buffer = threadBuffers.get();
        if (buffer == null) {
          buffer = new byte[length];
          threadBuffers.set(buffer);
        } else if (buffer.length < length) {
          buffer = ArrayUtil.grow(buffer, length);
          threadBuffers.set(buffer);
        }
        b.bytes = buffer;
        b.offset = 0;
        System.arraycopy(blocks[index], offset, buffer, 0, blockSize-offset);
        System.arraycopy(blocks[1+index], 0, buffer, blockSize-offset, length-(blockSize-offset));
      }
      return b;
    }
<<<<<<< HEAD
    
    /** Reads length as 1 or 2 byte vInt prefix, starting @ start */
    public BytesRef fillUsingLengthPrefix(BytesRef b, long start) {
=======

    /**
     * Reads length as 1 or 2 byte vInt prefix, starting at <i>start</i>.
     * <p>
     * <b>Note:</b> this method does not support slices spanning across block
     * borders.
     * </p>
     * 
     * @return the given {@link BytesRef}
     * 
     * @lucene.internal
     **/
    public BytesRef fill(BytesRef b, long start) {
>>>>>>> 41cc50ce
      final int index = (int) (start >> blockBits);
      final int offset = (int) (start & blockMask);
      final byte[] block = b.bytes = blocks[index];

      if ((block[offset] & 128) == 0) {
        b.length = block[offset];
        b.offset = offset+1;
      } else {
        b.length = ((block[offset] & 0x7f) << 8) | (block[1+offset] & 0xff);
        b.offset = offset+2;
        assert b.length > 0;
      }
      return b;
    }

    /**
     * Reads length as 1 or 2 byte vInt prefix, starting at <i>start</i>. *
     * <p>
     * <b>Note:</b> this method does not support slices spanning across block
     * borders.
     * </p>
     * 
     * @return the internal block number of the slice.
     * @lucene.internal
     **/
    public int fillAndGetIndex(BytesRef b, long start) {
      final int index = (int) (start >> blockBits);
      final int offset = (int) (start & blockMask);
      final byte[] block = b.bytes = blocks[index];

      if ((block[offset] & 128) == 0) {
        b.length = block[offset];
        b.offset = offset+1;
      } else {
        b.length = ((block[offset] & 0x7f) << 8) | (block[1+offset] & 0xff);
        b.offset = offset+2;
        assert b.length > 0;
      }
      return index;
    }

    /**
     * Reads length as 1 or 2 byte vInt prefix, starting at <i>start</i> and
     * returns the start offset of the next part, suitable as start parameter on
     * next call to sequentially read all {@link BytesRef}.
     * 
     * <p>
     * <b>Note:</b> this method does not support slices spanning across block
     * borders.
     * </p>
     * 
     * @return the start offset of the next part, suitable as start parameter on
     *         next call to sequentially read all {@link BytesRef}.
     * @lucene.internal
     **/
    public long fillAndGetStart(BytesRef b, long start) {
      final int index = (int) (start >> blockBits);
      final int offset = (int) (start & blockMask);
      final byte[] block = b.bytes = blocks[index];

      if ((block[offset] & 128) == 0) {
        b.length = block[offset];
        b.offset = offset+1;
        start += 1L + b.length;
      } else {
        b.length = ((block[offset] & 0x7f) << 8) | (block[1+offset] & 0xff);
        b.offset = offset+2;
        start += 2L + b.length;
        assert b.length > 0;
      }
      return start;
    }
    
  
    /**
     * Gets a slice out of {@link PagedBytes} starting at <i>start</i>, the
     * length is read as 1 or 2 byte vInt prefix. Iff the slice spans across a
     * block border this method will allocate sufficient resources and copy the
     * paged data.
     * <p>
     * Slices spanning more than one block are not supported.
     * </p>
     * 
     * @lucene.internal
     **/
    public BytesRef fillSliceWithPrefix(BytesRef b, long start) {
      final int index = (int) (start >> blockBits);
      int offset = (int) (start & blockMask);
      final byte[] block = blocks[index];
      final int length;
      if ((block[offset] & 128) == 0) {
        length = block[offset];
        offset = offset+1;
      } else {
        length = ((block[offset] & 0x7f) << 8) | (block[1+offset] & 0xff);
        offset = offset+2;
        assert length > 0;
      }
      assert length >= 0: "length=" + length;
      b.length = length;
      if (blockSize - offset >= length) {
        // Within block
        b.offset = offset;
        b.bytes = blocks[index];
      } else {
        // Split
        byte[] buffer = threadBuffers.get();
        if (buffer == null) {
          buffer = new byte[length];
          threadBuffers.set(buffer);
        } else if (buffer.length < length) {
          buffer = ArrayUtil.grow(buffer, length);
          threadBuffers.set(buffer);
        }
        b.bytes = buffer;
        b.offset = 0;
        System.arraycopy(blocks[index], offset, buffer, 0, blockSize-offset);
        System.arraycopy(blocks[1+index], 0, buffer, blockSize-offset, length-(blockSize-offset));
      }
      return b;
    }

    /** @lucene.internal */
    public byte[][] getBlocks() {
      return blocks;
    }

    /** @lucene.internal */
    public int[] getBlockEnds() {
      return blockEnds;
    }

    public void close() {
      threadBuffers.close();
    }
  }

  /** 1<<blockBits must be bigger than biggest single
   *  BytesRef slice that will be pulled */
  public PagedBytes(int blockBits) {
    this.blockSize = 1 << blockBits;
    this.blockBits = blockBits;
    blockMask = blockSize-1;
    upto = blockSize;
  }

  /** Read this many bytes from in */
  public void copy(IndexInput in, long byteCount) throws IOException {
    while (byteCount > 0) {
      int left = blockSize - upto;
      if (left == 0) {
        if (currentBlock != null) {
          blocks.add(currentBlock);
          blockEnd.add(upto);
        }
        currentBlock = new byte[blockSize];
        upto = 0;
        left = blockSize;
      }
      if (left < byteCount) {
        in.readBytes(currentBlock, upto, left, false);
        upto = blockSize;
        byteCount -= left;
      } else {
        in.readBytes(currentBlock, upto, (int) byteCount, false);
        upto += byteCount;
        break;
      }
    }
  }

  /** Copy BytesRef in */
  public void copy(BytesRef bytes) throws IOException {
    int byteCount = bytes.length;
    int bytesUpto = bytes.offset;
    while (byteCount > 0) {
      int left = blockSize - upto;
      if (left == 0) {
        if (currentBlock != null) {
          blocks.add(currentBlock);
          blockEnd.add(upto);          
        }
        currentBlock = new byte[blockSize];
        upto = 0;
        left = blockSize;
      }
      if (left < byteCount) {
        System.arraycopy(bytes.bytes, bytesUpto, currentBlock, upto, left);
        upto = blockSize;
        byteCount -= left;
        bytesUpto += left;
      } else {
        System.arraycopy(bytes.bytes, bytesUpto, currentBlock, upto, byteCount);
        upto += byteCount;
        break;
      }
    }
  }

  /** Copy BytesRef in, setting BytesRef out to the result.
   * Do not use this if you will use freeze(true).
   * This only supports bytes.length <= blockSize */
  public void copy(BytesRef bytes, BytesRef out) throws IOException {
    int left = blockSize - upto;
    if (bytes.length > left || currentBlock==null) {
      if (currentBlock != null) {
        blocks.add(currentBlock);
        blockEnd.add(upto);
      }
      currentBlock = new byte[blockSize];
      upto = 0;
      left = blockSize;
      assert bytes.length <= blockSize;
      // TODO: we could also support variable block sizes
    }

    out.bytes = currentBlock;
    out.offset = upto;
    out.length = bytes.length;

    System.arraycopy(bytes.bytes, bytes.offset, currentBlock, upto, bytes.length);
    upto += bytes.length;
  }

  /** Commits final byte[], trimming it if necessary and if trim=true */
  public Reader freeze(boolean trim) {
    if (trim && upto < blockSize) {
      final byte[] newBlock = new byte[upto];
      System.arraycopy(currentBlock, 0, newBlock, 0, upto);
      currentBlock = newBlock;
    }
    if (currentBlock == null) {
      currentBlock = EMPTY_BYTES;
    }
    blocks.add(currentBlock);
    blockEnd.add(upto); 
    currentBlock = null;
    return new Reader(this);
  }

  public long getPointer() {
    if (currentBlock == null) {
      return 0;
    } else {
      return (blocks.size() * ((long) blockSize)) + upto;
    }
  }

  /** Copy bytes in, writing the length as a 1 or 2 byte
   *  vInt prefix. */
  public long copyUsingLengthPrefix(BytesRef bytes) throws IOException {

    if (upto + bytes.length + 2 > blockSize) {
      if (bytes.length + 2 > blockSize) {
        throw new IllegalArgumentException("block size " + blockSize + " is too small to store length " + bytes.length + " bytes");
      }
      if (currentBlock != null) {
        blocks.add(currentBlock);
        blockEnd.add(upto);        
      }
      currentBlock = new byte[blockSize];
      upto = 0;
    }

    final long pointer = getPointer();

    if (bytes.length < 128) {
      currentBlock[upto++] = (byte) bytes.length;
    } else {
      currentBlock[upto++] = (byte) (0x80 | (bytes.length >> 8));
      currentBlock[upto++] = (byte) (bytes.length & 0xff);
    }
    System.arraycopy(bytes.bytes, bytes.offset, currentBlock, upto, bytes.length);
    upto += bytes.length;

    return pointer;
  }
}<|MERGE_RESOLUTION|>--- conflicted
+++ resolved
@@ -99,12 +99,7 @@
       }
       return b;
     }
-<<<<<<< HEAD
     
-    /** Reads length as 1 or 2 byte vInt prefix, starting @ start */
-    public BytesRef fillUsingLengthPrefix(BytesRef b, long start) {
-=======
-
     /**
      * Reads length as 1 or 2 byte vInt prefix, starting at <i>start</i>.
      * <p>
@@ -117,7 +112,6 @@
      * @lucene.internal
      **/
     public BytesRef fill(BytesRef b, long start) {
->>>>>>> 41cc50ce
       final int index = (int) (start >> blockBits);
       final int offset = (int) (start & blockMask);
       final byte[] block = b.bytes = blocks[index];
