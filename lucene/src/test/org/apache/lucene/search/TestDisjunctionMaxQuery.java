package org.apache.lucene.search;

/**
 * Licensed to the Apache Software Foundation (ASF) under one or more
 * contributor license agreements.  See the NOTICE file distributed with
 * this work for additional information regarding copyright ownership.
 * The ASF licenses this file to You under the Apache License, Version 2.0
 * (the "License"); you may not use this file except in compliance with
 * the License.  You may obtain a copy of the License at
 *
 *     http://www.apache.org/licenses/LICENSE-2.0
 *
 * Unless required by applicable law or agreed to in writing, software
 * distributed under the License is distributed on an "AS IS" BASIS,
 * WITHOUT WARRANTIES OR CONDITIONS OF ANY KIND, either express or implied.
 * See the License for the specific language governing permissions and
 * limitations under the License.
 */

import org.apache.lucene.util.LuceneTestCase;
import org.apache.lucene.analysis.MockAnalyzer;
import org.apache.lucene.document.Document;
import org.apache.lucene.document.Field;
import org.apache.lucene.index.IndexReader;
<<<<<<< HEAD
=======
import org.apache.lucene.index.SlowMultiReaderWrapper;
>>>>>>> 2ede77ba
import org.apache.lucene.index.RandomIndexWriter;
import org.apache.lucene.index.Term;
import org.apache.lucene.store.Directory;

import java.text.DecimalFormat;
import java.util.Random;
import java.io.IOException;

/**
 * Test of the DisjunctionMaxQuery.
 * 
 */
public class TestDisjunctionMaxQuery extends LuceneTestCase {
  
  /** threshold for comparing floats */
  public static final float SCORE_COMP_THRESH = 0.0000f;
  
  /**
   * Similarity to eliminate tf, idf and lengthNorm effects to isolate test
   * case.
   * 
   * <p>
   * same as TestRankingSimilarity in TestRanking.zip from
   * http://issues.apache.org/jira/browse/LUCENE-323
   * </p>
   */
  private static class TestSimilarity extends DefaultSimilarity {
    
    public TestSimilarity() {}
    
    @Override
    public float tf(float freq) {
      if (freq > 0.0f) return 1.0f;
      else return 0.0f;
    }
    
    @Override
    public float lengthNorm(String fieldName, int numTerms) {
      return 1.0f;
    }
    
    @Override
    public float idf(int docFreq, int numDocs) {
      return 1.0f;
    }
  }
  
  public Similarity sim = new TestSimilarity();
  public Directory index;
  public IndexReader r;
  public IndexSearcher s;
  
  @Override
<<<<<<< HEAD
  protected void setUp() throws Exception {
    super.setUp();
    
    index = new RAMDirectory();
    Random random = newRandom();
    RandomIndexWriter writer = new RandomIndexWriter(random, index,
        newIndexWriterConfig(random, TEST_VERSION_CURRENT, new MockAnalyzer())
=======
  public void setUp() throws Exception {
    super.setUp();
    
    index = newDirectory();
    RandomIndexWriter writer = new RandomIndexWriter(random, index,
        newIndexWriterConfig( TEST_VERSION_CURRENT, new MockAnalyzer())
>>>>>>> 2ede77ba
            .setSimilarity(sim));
    
    // hed is the most important field, dek is secondary
    
    // d1 is an "ok" match for: albino elephant
    {
      Document d1 = new Document();
<<<<<<< HEAD
      d1.add(new Field("id", "d1", Field.Store.YES, Field.Index.NOT_ANALYZED));// Field.Keyword("id",
                                                                               // "d1"));
      d1
          .add(new Field("hed", "elephant", Field.Store.YES,
              Field.Index.ANALYZED));// Field.Text("hed", "elephant"));
      d1
          .add(new Field("dek", "elephant", Field.Store.YES,
=======
      d1.add(newField("id", "d1", Field.Store.YES, Field.Index.NOT_ANALYZED));// Field.Keyword("id",
                                                                               // "d1"));
      d1
          .add(newField("hed", "elephant", Field.Store.YES,
              Field.Index.ANALYZED));// Field.Text("hed", "elephant"));
      d1
          .add(newField("dek", "elephant", Field.Store.YES,
>>>>>>> 2ede77ba
              Field.Index.ANALYZED));// Field.Text("dek", "elephant"));
      writer.addDocument(d1);
    }
    
    // d2 is a "good" match for: albino elephant
    {
      Document d2 = new Document();
<<<<<<< HEAD
      d2.add(new Field("id", "d2", Field.Store.YES, Field.Index.NOT_ANALYZED));// Field.Keyword("id",
                                                                               // "d2"));
      d2
          .add(new Field("hed", "elephant", Field.Store.YES,
              Field.Index.ANALYZED));// Field.Text("hed", "elephant"));
      d2.add(new Field("dek", "albino", Field.Store.YES, Field.Index.ANALYZED));// Field.Text("dek",
                                                                                // "albino"));
      d2
          .add(new Field("dek", "elephant", Field.Store.YES,
=======
      d2.add(newField("id", "d2", Field.Store.YES, Field.Index.NOT_ANALYZED));// Field.Keyword("id",
                                                                               // "d2"));
      d2
          .add(newField("hed", "elephant", Field.Store.YES,
              Field.Index.ANALYZED));// Field.Text("hed", "elephant"));
      d2.add(newField("dek", "albino", Field.Store.YES, Field.Index.ANALYZED));// Field.Text("dek",
                                                                                // "albino"));
      d2
          .add(newField("dek", "elephant", Field.Store.YES,
>>>>>>> 2ede77ba
              Field.Index.ANALYZED));// Field.Text("dek", "elephant"));
      writer.addDocument(d2);
    }
    
    // d3 is a "better" match for: albino elephant
    {
      Document d3 = new Document();
<<<<<<< HEAD
      d3.add(new Field("id", "d3", Field.Store.YES, Field.Index.NOT_ANALYZED));// Field.Keyword("id",
                                                                               // "d3"));
      d3.add(new Field("hed", "albino", Field.Store.YES, Field.Index.ANALYZED));// Field.Text("hed",
                                                                                // "albino"));
      d3
          .add(new Field("hed", "elephant", Field.Store.YES,
=======
      d3.add(newField("id", "d3", Field.Store.YES, Field.Index.NOT_ANALYZED));// Field.Keyword("id",
                                                                               // "d3"));
      d3.add(newField("hed", "albino", Field.Store.YES, Field.Index.ANALYZED));// Field.Text("hed",
                                                                                // "albino"));
      d3
          .add(newField("hed", "elephant", Field.Store.YES,
>>>>>>> 2ede77ba
              Field.Index.ANALYZED));// Field.Text("hed", "elephant"));
      writer.addDocument(d3);
    }
    
    // d4 is the "best" match for: albino elephant
    {
      Document d4 = new Document();
<<<<<<< HEAD
      d4.add(new Field("id", "d4", Field.Store.YES, Field.Index.NOT_ANALYZED));// Field.Keyword("id",
                                                                               // "d4"));
      d4.add(new Field("hed", "albino", Field.Store.YES, Field.Index.ANALYZED));// Field.Text("hed",
                                                                                // "albino"));
      d4
          .add(new Field("hed", "elephant", Field.Store.YES,
              Field.Index.ANALYZED));// Field.Text("hed", "elephant"));
      d4.add(new Field("dek", "albino", Field.Store.YES, Field.Index.ANALYZED));// Field.Text("dek",
=======
      d4.add(newField("id", "d4", Field.Store.YES, Field.Index.NOT_ANALYZED));// Field.Keyword("id",
                                                                               // "d4"));
      d4.add(newField("hed", "albino", Field.Store.YES, Field.Index.ANALYZED));// Field.Text("hed",
                                                                                // "albino"));
      d4
          .add(newField("hed", "elephant", Field.Store.YES,
              Field.Index.ANALYZED));// Field.Text("hed", "elephant"));
      d4.add(newField("dek", "albino", Field.Store.YES, Field.Index.ANALYZED));// Field.Text("dek",
>>>>>>> 2ede77ba
                                                                                // "albino"));
      writer.addDocument(d4);
    }
    
<<<<<<< HEAD
    r = writer.getReader();
=======
    r = new SlowMultiReaderWrapper(writer.getReader());
>>>>>>> 2ede77ba
    writer.close();
    s = new IndexSearcher(r);
    s.setSimilarity(sim);
  }
  
  @Override
<<<<<<< HEAD
  protected void tearDown() throws Exception {
=======
  public void tearDown() throws Exception {
>>>>>>> 2ede77ba
    s.close();
    r.close();
    index.close();
    super.tearDown();
  }
  
  public void testSkipToFirsttimeMiss() throws IOException {
    final DisjunctionMaxQuery dq = new DisjunctionMaxQuery(0.0f);
    dq.add(tq("id", "d1"));
    dq.add(tq("dek", "DOES_NOT_EXIST"));
    
<<<<<<< HEAD
    QueryUtils.check(dq, s);
=======
    QueryUtils.check(random, dq, s);
>>>>>>> 2ede77ba
    
    final Weight dw = dq.weight(s);
    final Scorer ds = dw.scorer(s.getIndexReader(), true, false);
    final boolean skipOk = ds.advance(3) != DocIdSetIterator.NO_MORE_DOCS;
    if (skipOk) {
      fail("firsttime skipTo found a match? ... "
          + r.document(ds.docID()).get("id"));
    }
  }
  
  public void testSkipToFirsttimeHit() throws IOException {
    final DisjunctionMaxQuery dq = new DisjunctionMaxQuery(0.0f);
    dq.add(tq("dek", "albino"));
    dq.add(tq("dek", "DOES_NOT_EXIST"));
    
<<<<<<< HEAD
    QueryUtils.check(dq, s);
    
    final Weight dw = dq.weight(s);
    final Scorer ds = dw.scorer(r, true, false);
=======
    QueryUtils.check(random, dq, s);
    
    final Weight dw = dq.weight(s);
    final Scorer ds = dw.scorer(s.getIndexReader(), true, false);
>>>>>>> 2ede77ba
    assertTrue("firsttime skipTo found no match",
        ds.advance(3) != DocIdSetIterator.NO_MORE_DOCS);
    assertEquals("found wrong docid", "d4", r.document(ds.docID()).get("id"));
  }
  
  public void testSimpleEqualScores1() throws Exception {
    
    DisjunctionMaxQuery q = new DisjunctionMaxQuery(0.0f);
    q.add(tq("hed", "albino"));
    q.add(tq("hed", "elephant"));
<<<<<<< HEAD
    QueryUtils.check(q, s);
=======
    QueryUtils.check(random, q, s);
>>>>>>> 2ede77ba
    
    ScoreDoc[] h = s.search(q, null, 1000).scoreDocs;
    
    try {
      assertEquals("all docs should match " + q.toString(), 4, h.length);
      
      float score = h[0].score;
      for (int i = 1; i < h.length; i++) {
        assertEquals("score #" + i + " is not the same", score, h[i].score,
            SCORE_COMP_THRESH);
      }
    } catch (Error e) {
      printHits("testSimpleEqualScores1", h, s);
      throw e;
    }
    
  }
  
  public void testSimpleEqualScores2() throws Exception {
    
    DisjunctionMaxQuery q = new DisjunctionMaxQuery(0.0f);
    q.add(tq("dek", "albino"));
    q.add(tq("dek", "elephant"));
<<<<<<< HEAD
    QueryUtils.check(q, s);
=======
    QueryUtils.check(random, q, s);
>>>>>>> 2ede77ba
    
    ScoreDoc[] h = s.search(q, null, 1000).scoreDocs;
    
    try {
      assertEquals("3 docs should match " + q.toString(), 3, h.length);
      float score = h[0].score;
      for (int i = 1; i < h.length; i++) {
        assertEquals("score #" + i + " is not the same", score, h[i].score,
            SCORE_COMP_THRESH);
      }
    } catch (Error e) {
      printHits("testSimpleEqualScores2", h, s);
      throw e;
    }
    
  }
  
  public void testSimpleEqualScores3() throws Exception {
    
    DisjunctionMaxQuery q = new DisjunctionMaxQuery(0.0f);
    q.add(tq("hed", "albino"));
    q.add(tq("hed", "elephant"));
    q.add(tq("dek", "albino"));
    q.add(tq("dek", "elephant"));
<<<<<<< HEAD
    QueryUtils.check(q, s);
=======
    QueryUtils.check(random, q, s);
>>>>>>> 2ede77ba
    
    ScoreDoc[] h = s.search(q, null, 1000).scoreDocs;
    
    try {
      assertEquals("all docs should match " + q.toString(), 4, h.length);
      float score = h[0].score;
      for (int i = 1; i < h.length; i++) {
        assertEquals("score #" + i + " is not the same", score, h[i].score,
            SCORE_COMP_THRESH);
      }
    } catch (Error e) {
      printHits("testSimpleEqualScores3", h, s);
      throw e;
    }
    
  }
  
  public void testSimpleTiebreaker() throws Exception {
    
    DisjunctionMaxQuery q = new DisjunctionMaxQuery(0.01f);
    q.add(tq("dek", "albino"));
    q.add(tq("dek", "elephant"));
<<<<<<< HEAD
    QueryUtils.check(q, s);
=======
    QueryUtils.check(random, q, s);
>>>>>>> 2ede77ba
    
    ScoreDoc[] h = s.search(q, null, 1000).scoreDocs;
    
    try {
      assertEquals("3 docs should match " + q.toString(), 3, h.length);
      assertEquals("wrong first", "d2", s.doc(h[0].doc).get("id"));
      float score0 = h[0].score;
      float score1 = h[1].score;
      float score2 = h[2].score;
      assertTrue("d2 does not have better score then others: " + score0
          + " >? " + score1, score0 > score1);
      assertEquals("d4 and d1 don't have equal scores", score1, score2,
          SCORE_COMP_THRESH);
    } catch (Error e) {
      printHits("testSimpleTiebreaker", h, s);
      throw e;
    }
  }
  
  public void testBooleanRequiredEqualScores() throws Exception {
    
    BooleanQuery q = new BooleanQuery();
    {
      DisjunctionMaxQuery q1 = new DisjunctionMaxQuery(0.0f);
      q1.add(tq("hed", "albino"));
      q1.add(tq("dek", "albino"));
      q.add(q1, BooleanClause.Occur.MUST);// true,false);
<<<<<<< HEAD
      QueryUtils.check(q1, s);
=======
      QueryUtils.check(random, q1, s);
>>>>>>> 2ede77ba
      
    }
    {
      DisjunctionMaxQuery q2 = new DisjunctionMaxQuery(0.0f);
      q2.add(tq("hed", "elephant"));
      q2.add(tq("dek", "elephant"));
      q.add(q2, BooleanClause.Occur.MUST);// true,false);
<<<<<<< HEAD
      QueryUtils.check(q2, s);
    }
    
    QueryUtils.check(q, s);
=======
      QueryUtils.check(random, q2, s);
    }
    
    QueryUtils.check(random, q, s);
>>>>>>> 2ede77ba
    
    ScoreDoc[] h = s.search(q, null, 1000).scoreDocs;
    
    try {
      assertEquals("3 docs should match " + q.toString(), 3, h.length);
      float score = h[0].score;
      for (int i = 1; i < h.length; i++) {
        assertEquals("score #" + i + " is not the same", score, h[i].score,
            SCORE_COMP_THRESH);
      }
    } catch (Error e) {
      printHits("testBooleanRequiredEqualScores1", h, s);
      throw e;
    }
  }
  
  public void testBooleanOptionalNoTiebreaker() throws Exception {
    
    BooleanQuery q = new BooleanQuery();
    {
      DisjunctionMaxQuery q1 = new DisjunctionMaxQuery(0.0f);
      q1.add(tq("hed", "albino"));
      q1.add(tq("dek", "albino"));
      q.add(q1, BooleanClause.Occur.SHOULD);// false,false);
    }
    {
      DisjunctionMaxQuery q2 = new DisjunctionMaxQuery(0.0f);
      q2.add(tq("hed", "elephant"));
      q2.add(tq("dek", "elephant"));
      q.add(q2, BooleanClause.Occur.SHOULD);// false,false);
    }
<<<<<<< HEAD
    QueryUtils.check(q, s);
=======
    QueryUtils.check(random, q, s);
>>>>>>> 2ede77ba
    
    ScoreDoc[] h = s.search(q, null, 1000).scoreDocs;
    
    try {
      assertEquals("4 docs should match " + q.toString(), 4, h.length);
      float score = h[0].score;
      for (int i = 1; i < h.length - 1; i++) { /* note: -1 */
        assertEquals("score #" + i + " is not the same", score, h[i].score,
            SCORE_COMP_THRESH);
      }
      assertEquals("wrong last", "d1", s.doc(h[h.length - 1].doc).get("id"));
      float score1 = h[h.length - 1].score;
      assertTrue("d1 does not have worse score then others: " + score + " >? "
          + score1, score > score1);
    } catch (Error e) {
      printHits("testBooleanOptionalNoTiebreaker", h, s);
      throw e;
    }
  }
  
  public void testBooleanOptionalWithTiebreaker() throws Exception {
    
    BooleanQuery q = new BooleanQuery();
    {
      DisjunctionMaxQuery q1 = new DisjunctionMaxQuery(0.01f);
      q1.add(tq("hed", "albino"));
      q1.add(tq("dek", "albino"));
      q.add(q1, BooleanClause.Occur.SHOULD);// false,false);
    }
    {
      DisjunctionMaxQuery q2 = new DisjunctionMaxQuery(0.01f);
      q2.add(tq("hed", "elephant"));
      q2.add(tq("dek", "elephant"));
      q.add(q2, BooleanClause.Occur.SHOULD);// false,false);
    }
<<<<<<< HEAD
    QueryUtils.check(q, s);
=======
    QueryUtils.check(random, q, s);
>>>>>>> 2ede77ba
    
    ScoreDoc[] h = s.search(q, null, 1000).scoreDocs;
    
    try {
      
      assertEquals("4 docs should match " + q.toString(), 4, h.length);
      
      float score0 = h[0].score;
      float score1 = h[1].score;
      float score2 = h[2].score;
      float score3 = h[3].score;
      
      String doc0 = s.doc(h[0].doc).get("id");
      String doc1 = s.doc(h[1].doc).get("id");
      String doc2 = s.doc(h[2].doc).get("id");
      String doc3 = s.doc(h[3].doc).get("id");
      
      assertTrue("doc0 should be d2 or d4: " + doc0, doc0.equals("d2")
          || doc0.equals("d4"));
      assertTrue("doc1 should be d2 or d4: " + doc0, doc1.equals("d2")
          || doc1.equals("d4"));
      assertEquals("score0 and score1 should match", score0, score1,
          SCORE_COMP_THRESH);
      assertEquals("wrong third", "d3", doc2);
      assertTrue("d3 does not have worse score then d2 and d4: " + score1
          + " >? " + score2, score1 > score2);
      
      assertEquals("wrong fourth", "d1", doc3);
      assertTrue("d1 does not have worse score then d3: " + score2 + " >? "
          + score3, score2 > score3);
      
    } catch (Error e) {
      printHits("testBooleanOptionalWithTiebreaker", h, s);
      throw e;
    }
    
  }
  
  public void testBooleanOptionalWithTiebreakerAndBoost() throws Exception {
    
    BooleanQuery q = new BooleanQuery();
    {
      DisjunctionMaxQuery q1 = new DisjunctionMaxQuery(0.01f);
      q1.add(tq("hed", "albino", 1.5f));
      q1.add(tq("dek", "albino"));
      q.add(q1, BooleanClause.Occur.SHOULD);// false,false);
    }
    {
      DisjunctionMaxQuery q2 = new DisjunctionMaxQuery(0.01f);
      q2.add(tq("hed", "elephant", 1.5f));
      q2.add(tq("dek", "elephant"));
      q.add(q2, BooleanClause.Occur.SHOULD);// false,false);
    }
<<<<<<< HEAD
    QueryUtils.check(q, s);
=======
    QueryUtils.check(random, q, s);
>>>>>>> 2ede77ba
    
    ScoreDoc[] h = s.search(q, null, 1000).scoreDocs;
    
    try {
      
      assertEquals("4 docs should match " + q.toString(), 4, h.length);
      
      float score0 = h[0].score;
      float score1 = h[1].score;
      float score2 = h[2].score;
      float score3 = h[3].score;
      
      String doc0 = s.doc(h[0].doc).get("id");
      String doc1 = s.doc(h[1].doc).get("id");
      String doc2 = s.doc(h[2].doc).get("id");
      String doc3 = s.doc(h[3].doc).get("id");
      
      assertEquals("doc0 should be d4: ", "d4", doc0);
      assertEquals("doc1 should be d3: ", "d3", doc1);
      assertEquals("doc2 should be d2: ", "d2", doc2);
      assertEquals("doc3 should be d1: ", "d1", doc3);
      
      assertTrue("d4 does not have a better score then d3: " + score0 + " >? "
          + score1, score0 > score1);
      assertTrue("d3 does not have a better score then d2: " + score1 + " >? "
          + score2, score1 > score2);
      assertTrue("d3 does not have a better score then d1: " + score2 + " >? "
          + score3, score2 > score3);
      
    } catch (Error e) {
      printHits("testBooleanOptionalWithTiebreakerAndBoost", h, s);
      throw e;
    }
  }
  
  /** macro */
  protected Query tq(String f, String t) {
    return new TermQuery(new Term(f, t));
  }
  
  /** macro */
  protected Query tq(String f, String t, float b) {
    Query q = tq(f, t);
    q.setBoost(b);
    return q;
  }
  
  protected void printHits(String test, ScoreDoc[] h, Searcher searcher)
      throws Exception {
    
    System.err.println("------- " + test + " -------");
    
    DecimalFormat f = new DecimalFormat("0.000000000");
    
    for (int i = 0; i < h.length; i++) {
      Document d = searcher.doc(h[i].doc);
      float score = h[i].score;
      System.err
          .println("#" + i + ": " + f.format(score) + " - " + d.get("id"));
    }
  }
}<|MERGE_RESOLUTION|>--- conflicted
+++ resolved
@@ -22,16 +22,12 @@
 import org.apache.lucene.document.Document;
 import org.apache.lucene.document.Field;
 import org.apache.lucene.index.IndexReader;
-<<<<<<< HEAD
-=======
 import org.apache.lucene.index.SlowMultiReaderWrapper;
->>>>>>> 2ede77ba
 import org.apache.lucene.index.RandomIndexWriter;
 import org.apache.lucene.index.Term;
 import org.apache.lucene.store.Directory;
 
 import java.text.DecimalFormat;
-import java.util.Random;
 import java.io.IOException;
 
 /**
@@ -79,22 +75,12 @@
   public IndexSearcher s;
   
   @Override
-<<<<<<< HEAD
-  protected void setUp() throws Exception {
-    super.setUp();
-    
-    index = new RAMDirectory();
-    Random random = newRandom();
-    RandomIndexWriter writer = new RandomIndexWriter(random, index,
-        newIndexWriterConfig(random, TEST_VERSION_CURRENT, new MockAnalyzer())
-=======
   public void setUp() throws Exception {
     super.setUp();
     
     index = newDirectory();
     RandomIndexWriter writer = new RandomIndexWriter(random, index,
         newIndexWriterConfig( TEST_VERSION_CURRENT, new MockAnalyzer())
->>>>>>> 2ede77ba
             .setSimilarity(sim));
     
     // hed is the most important field, dek is secondary
@@ -102,15 +88,6 @@
     // d1 is an "ok" match for: albino elephant
     {
       Document d1 = new Document();
-<<<<<<< HEAD
-      d1.add(new Field("id", "d1", Field.Store.YES, Field.Index.NOT_ANALYZED));// Field.Keyword("id",
-                                                                               // "d1"));
-      d1
-          .add(new Field("hed", "elephant", Field.Store.YES,
-              Field.Index.ANALYZED));// Field.Text("hed", "elephant"));
-      d1
-          .add(new Field("dek", "elephant", Field.Store.YES,
-=======
       d1.add(newField("id", "d1", Field.Store.YES, Field.Index.NOT_ANALYZED));// Field.Keyword("id",
                                                                                // "d1"));
       d1
@@ -118,7 +95,6 @@
               Field.Index.ANALYZED));// Field.Text("hed", "elephant"));
       d1
           .add(newField("dek", "elephant", Field.Store.YES,
->>>>>>> 2ede77ba
               Field.Index.ANALYZED));// Field.Text("dek", "elephant"));
       writer.addDocument(d1);
     }
@@ -126,17 +102,6 @@
     // d2 is a "good" match for: albino elephant
     {
       Document d2 = new Document();
-<<<<<<< HEAD
-      d2.add(new Field("id", "d2", Field.Store.YES, Field.Index.NOT_ANALYZED));// Field.Keyword("id",
-                                                                               // "d2"));
-      d2
-          .add(new Field("hed", "elephant", Field.Store.YES,
-              Field.Index.ANALYZED));// Field.Text("hed", "elephant"));
-      d2.add(new Field("dek", "albino", Field.Store.YES, Field.Index.ANALYZED));// Field.Text("dek",
-                                                                                // "albino"));
-      d2
-          .add(new Field("dek", "elephant", Field.Store.YES,
-=======
       d2.add(newField("id", "d2", Field.Store.YES, Field.Index.NOT_ANALYZED));// Field.Keyword("id",
                                                                                // "d2"));
       d2
@@ -146,7 +111,6 @@
                                                                                 // "albino"));
       d2
           .add(newField("dek", "elephant", Field.Store.YES,
->>>>>>> 2ede77ba
               Field.Index.ANALYZED));// Field.Text("dek", "elephant"));
       writer.addDocument(d2);
     }
@@ -154,21 +118,12 @@
     // d3 is a "better" match for: albino elephant
     {
       Document d3 = new Document();
-<<<<<<< HEAD
-      d3.add(new Field("id", "d3", Field.Store.YES, Field.Index.NOT_ANALYZED));// Field.Keyword("id",
-                                                                               // "d3"));
-      d3.add(new Field("hed", "albino", Field.Store.YES, Field.Index.ANALYZED));// Field.Text("hed",
-                                                                                // "albino"));
-      d3
-          .add(new Field("hed", "elephant", Field.Store.YES,
-=======
       d3.add(newField("id", "d3", Field.Store.YES, Field.Index.NOT_ANALYZED));// Field.Keyword("id",
                                                                                // "d3"));
       d3.add(newField("hed", "albino", Field.Store.YES, Field.Index.ANALYZED));// Field.Text("hed",
                                                                                 // "albino"));
       d3
           .add(newField("hed", "elephant", Field.Store.YES,
->>>>>>> 2ede77ba
               Field.Index.ANALYZED));// Field.Text("hed", "elephant"));
       writer.addDocument(d3);
     }
@@ -176,16 +131,6 @@
     // d4 is the "best" match for: albino elephant
     {
       Document d4 = new Document();
-<<<<<<< HEAD
-      d4.add(new Field("id", "d4", Field.Store.YES, Field.Index.NOT_ANALYZED));// Field.Keyword("id",
-                                                                               // "d4"));
-      d4.add(new Field("hed", "albino", Field.Store.YES, Field.Index.ANALYZED));// Field.Text("hed",
-                                                                                // "albino"));
-      d4
-          .add(new Field("hed", "elephant", Field.Store.YES,
-              Field.Index.ANALYZED));// Field.Text("hed", "elephant"));
-      d4.add(new Field("dek", "albino", Field.Store.YES, Field.Index.ANALYZED));// Field.Text("dek",
-=======
       d4.add(newField("id", "d4", Field.Store.YES, Field.Index.NOT_ANALYZED));// Field.Keyword("id",
                                                                                // "d4"));
       d4.add(newField("hed", "albino", Field.Store.YES, Field.Index.ANALYZED));// Field.Text("hed",
@@ -194,27 +139,18 @@
           .add(newField("hed", "elephant", Field.Store.YES,
               Field.Index.ANALYZED));// Field.Text("hed", "elephant"));
       d4.add(newField("dek", "albino", Field.Store.YES, Field.Index.ANALYZED));// Field.Text("dek",
->>>>>>> 2ede77ba
                                                                                 // "albino"));
       writer.addDocument(d4);
     }
     
-<<<<<<< HEAD
-    r = writer.getReader();
-=======
     r = new SlowMultiReaderWrapper(writer.getReader());
->>>>>>> 2ede77ba
     writer.close();
     s = new IndexSearcher(r);
     s.setSimilarity(sim);
   }
   
   @Override
-<<<<<<< HEAD
-  protected void tearDown() throws Exception {
-=======
   public void tearDown() throws Exception {
->>>>>>> 2ede77ba
     s.close();
     r.close();
     index.close();
@@ -226,11 +162,7 @@
     dq.add(tq("id", "d1"));
     dq.add(tq("dek", "DOES_NOT_EXIST"));
     
-<<<<<<< HEAD
-    QueryUtils.check(dq, s);
-=======
     QueryUtils.check(random, dq, s);
->>>>>>> 2ede77ba
     
     final Weight dw = dq.weight(s);
     final Scorer ds = dw.scorer(s.getIndexReader(), true, false);
@@ -246,17 +178,10 @@
     dq.add(tq("dek", "albino"));
     dq.add(tq("dek", "DOES_NOT_EXIST"));
     
-<<<<<<< HEAD
-    QueryUtils.check(dq, s);
-    
-    final Weight dw = dq.weight(s);
-    final Scorer ds = dw.scorer(r, true, false);
-=======
     QueryUtils.check(random, dq, s);
     
     final Weight dw = dq.weight(s);
     final Scorer ds = dw.scorer(s.getIndexReader(), true, false);
->>>>>>> 2ede77ba
     assertTrue("firsttime skipTo found no match",
         ds.advance(3) != DocIdSetIterator.NO_MORE_DOCS);
     assertEquals("found wrong docid", "d4", r.document(ds.docID()).get("id"));
@@ -267,11 +192,7 @@
     DisjunctionMaxQuery q = new DisjunctionMaxQuery(0.0f);
     q.add(tq("hed", "albino"));
     q.add(tq("hed", "elephant"));
-<<<<<<< HEAD
-    QueryUtils.check(q, s);
-=======
-    QueryUtils.check(random, q, s);
->>>>>>> 2ede77ba
+    QueryUtils.check(random, q, s);
     
     ScoreDoc[] h = s.search(q, null, 1000).scoreDocs;
     
@@ -295,11 +216,7 @@
     DisjunctionMaxQuery q = new DisjunctionMaxQuery(0.0f);
     q.add(tq("dek", "albino"));
     q.add(tq("dek", "elephant"));
-<<<<<<< HEAD
-    QueryUtils.check(q, s);
-=======
-    QueryUtils.check(random, q, s);
->>>>>>> 2ede77ba
+    QueryUtils.check(random, q, s);
     
     ScoreDoc[] h = s.search(q, null, 1000).scoreDocs;
     
@@ -324,11 +241,7 @@
     q.add(tq("hed", "elephant"));
     q.add(tq("dek", "albino"));
     q.add(tq("dek", "elephant"));
-<<<<<<< HEAD
-    QueryUtils.check(q, s);
-=======
-    QueryUtils.check(random, q, s);
->>>>>>> 2ede77ba
+    QueryUtils.check(random, q, s);
     
     ScoreDoc[] h = s.search(q, null, 1000).scoreDocs;
     
@@ -351,11 +264,7 @@
     DisjunctionMaxQuery q = new DisjunctionMaxQuery(0.01f);
     q.add(tq("dek", "albino"));
     q.add(tq("dek", "elephant"));
-<<<<<<< HEAD
-    QueryUtils.check(q, s);
-=======
-    QueryUtils.check(random, q, s);
->>>>>>> 2ede77ba
+    QueryUtils.check(random, q, s);
     
     ScoreDoc[] h = s.search(q, null, 1000).scoreDocs;
     
@@ -383,11 +292,7 @@
       q1.add(tq("hed", "albino"));
       q1.add(tq("dek", "albino"));
       q.add(q1, BooleanClause.Occur.MUST);// true,false);
-<<<<<<< HEAD
-      QueryUtils.check(q1, s);
-=======
       QueryUtils.check(random, q1, s);
->>>>>>> 2ede77ba
       
     }
     {
@@ -395,17 +300,10 @@
       q2.add(tq("hed", "elephant"));
       q2.add(tq("dek", "elephant"));
       q.add(q2, BooleanClause.Occur.MUST);// true,false);
-<<<<<<< HEAD
-      QueryUtils.check(q2, s);
-    }
-    
-    QueryUtils.check(q, s);
-=======
       QueryUtils.check(random, q2, s);
     }
     
     QueryUtils.check(random, q, s);
->>>>>>> 2ede77ba
     
     ScoreDoc[] h = s.search(q, null, 1000).scoreDocs;
     
@@ -437,11 +335,7 @@
       q2.add(tq("dek", "elephant"));
       q.add(q2, BooleanClause.Occur.SHOULD);// false,false);
     }
-<<<<<<< HEAD
-    QueryUtils.check(q, s);
-=======
-    QueryUtils.check(random, q, s);
->>>>>>> 2ede77ba
+    QueryUtils.check(random, q, s);
     
     ScoreDoc[] h = s.search(q, null, 1000).scoreDocs;
     
@@ -477,11 +371,7 @@
       q2.add(tq("dek", "elephant"));
       q.add(q2, BooleanClause.Occur.SHOULD);// false,false);
     }
-<<<<<<< HEAD
-    QueryUtils.check(q, s);
-=======
-    QueryUtils.check(random, q, s);
->>>>>>> 2ede77ba
+    QueryUtils.check(random, q, s);
     
     ScoreDoc[] h = s.search(q, null, 1000).scoreDocs;
     
@@ -535,11 +425,7 @@
       q2.add(tq("dek", "elephant"));
       q.add(q2, BooleanClause.Occur.SHOULD);// false,false);
     }
-<<<<<<< HEAD
-    QueryUtils.check(q, s);
-=======
-    QueryUtils.check(random, q, s);
->>>>>>> 2ede77ba
+    QueryUtils.check(random, q, s);
     
     ScoreDoc[] h = s.search(q, null, 1000).scoreDocs;
     
