/*
 * Licensed to the Apache Software Foundation (ASF) under one or more
 * contributor license agreements.  See the NOTICE file distributed with
 * this work for additional information regarding copyright ownership.
 * The ASF licenses this file to You under the Apache License, Version 2.0
 * (the "License"); you may not use this file except in compliance with
 * the License.  You may obtain a copy of the License at
 *
 *     http://www.apache.org/licenses/LICENSE-2.0
 *
 * Unless required by applicable law or agreed to in writing, software
 * distributed under the License is distributed on an "AS IS" BASIS,
 * WITHOUT WARRANTIES OR CONDITIONS OF ANY KIND, either express or implied.
 * See the License for the specific language governing permissions and
 * limitations under the License.
 */

package org.apache.solr.request;

import java.io.IOException;
import java.util.ArrayList;
import java.util.Collection;
import java.util.Date;
import java.util.EnumSet;
import java.util.IdentityHashMap;
import java.util.List;
import java.util.Map;
import java.util.Set;
import java.util.concurrent.Callable;
import java.util.concurrent.ExecutionException;
import java.util.concurrent.Executor;
import java.util.concurrent.Future;
import java.util.concurrent.FutureTask;
import java.util.concurrent.RunnableFuture;
import java.util.concurrent.Semaphore;
import java.util.concurrent.SynchronousQueue;
import java.util.concurrent.ThreadPoolExecutor;
import java.util.concurrent.TimeUnit;

import org.apache.lucene.index.AtomicReader;
import org.apache.lucene.index.DocsEnum;
import org.apache.lucene.index.Fields;
import org.apache.lucene.index.MultiDocsEnum;
import org.apache.lucene.index.SortedDocValues;
import org.apache.lucene.index.Term;
import org.apache.lucene.index.Terms;
import org.apache.lucene.index.TermsEnum;
import org.apache.lucene.search.DocIdSetIterator;
import org.apache.lucene.search.FieldCache;
import org.apache.lucene.search.Filter;
import org.apache.lucene.search.MatchAllDocsQuery;
import org.apache.lucene.search.Query;
import org.apache.lucene.search.TermQuery;
import org.apache.lucene.search.TermRangeQuery;
import org.apache.lucene.search.grouping.AbstractAllGroupHeadsCollector;
import org.apache.lucene.search.grouping.term.TermAllGroupsCollector;
import org.apache.lucene.search.grouping.term.TermGroupFacetCollector;
import org.apache.lucene.util.BytesRef;
import org.apache.lucene.util.CharsRef;
import org.apache.lucene.util.StringHelper;
import org.apache.lucene.util.UnicodeUtil;
import org.apache.solr.common.SolrException;
import org.apache.solr.common.SolrException.ErrorCode;
import org.apache.solr.common.params.CommonParams;
import org.apache.solr.common.params.FacetParams;
import org.apache.solr.common.params.FacetParams.FacetRangeInclude;
import org.apache.solr.common.params.FacetParams.FacetRangeOther;
import org.apache.solr.common.params.GroupParams;
import org.apache.solr.common.params.RequiredSolrParams;
import org.apache.solr.common.params.SolrParams;
import org.apache.solr.common.util.NamedList;
import org.apache.solr.common.util.SimpleOrderedMap;
import org.apache.solr.common.util.StrUtils;
import org.apache.solr.handler.component.ResponseBuilder;
import org.apache.solr.request.sparse.SparseCounterPool;
import org.apache.solr.request.sparse.SparseCounterPoolController;
import org.apache.solr.request.sparse.SparseKeys;
import org.apache.solr.request.sparse.ValueCounter;
import org.apache.solr.schema.BoolField;
import org.apache.solr.schema.DateField;
import org.apache.solr.schema.FieldType;
import org.apache.solr.schema.IndexSchema;
import org.apache.solr.schema.SchemaField;
import org.apache.solr.schema.SortableDoubleField;
import org.apache.solr.schema.SortableFloatField;
import org.apache.solr.schema.SortableIntField;
import org.apache.solr.schema.SortableLongField;
import org.apache.solr.schema.TrieField;
import org.apache.solr.search.BitDocSet;
import org.apache.solr.search.DocIterator;
import org.apache.solr.search.DocSet;
import org.apache.solr.search.Grouping;
import org.apache.solr.search.HashDocSet;
import org.apache.solr.search.QParser;
import org.apache.solr.search.QueryParsing;
import org.apache.solr.search.SolrIndexSearcher;
import org.apache.solr.search.SortedIntDocSet;
import org.apache.solr.search.SyntaxError;
import org.apache.solr.search.grouping.GroupingSpecification;
import org.apache.solr.util.BoundedTreeSet;
import org.apache.solr.util.DateMathParser;
import org.apache.solr.util.DefaultSolrThreadFactory;
import org.apache.solr.util.LongPriorityQueue;

/**
 * A class that generates simple Facet information for a request.
 *
 * More advanced facet implementations may compose or subclass this class 
 * to leverage any of it's functionality.
 */
public class SimpleFacets {

  /** The main set of documents all facet counts should be relative to */
  protected DocSet docsOrig;
  /** Configuration params behavior should be driven by */
  protected final SolrParams orig;
  /** Searcher to use for all calculations */
  protected final SolrIndexSearcher searcher;
  protected final SolrQueryRequest req;
  protected final ResponseBuilder rb;

  protected SimpleOrderedMap<Object> facetResponse;

  // per-facet values
  protected SolrParams localParams; // localParams on this particular facet command
  protected SolrParams params;      // local+original
  protected SolrParams required;    // required version of params
  protected String facetValue;      // the field to or query to facet on (minus local params)
  protected DocSet docs;            // the base docset for this particular facet
  protected String key;             // what name should the results be stored under
  protected int threads;

  public SimpleFacets(SolrQueryRequest req,
                      DocSet docs,
                        SolrParams params) {
    this(req,docs,params,null);
  }

  public SimpleFacets(SolrQueryRequest req,
                      DocSet docs,
                      SolrParams params,
                      ResponseBuilder rb) {
    this.req = req;
    this.searcher = req.getSearcher();
    this.docs = this.docsOrig = docs;
    this.params = orig = params;
    this.required = new RequiredSolrParams(params);
    this.rb = rb;
  }


  protected void parseParams(String type, String param) throws SyntaxError, IOException {
    localParams = QueryParsing.getLocalParams(param, req.getParams());
    docs = docsOrig;
    facetValue = param;
    key = param;
    threads = -1;

    if (localParams == null) {
      params = orig;
      required = new RequiredSolrParams(params);
      return;
    }
    params = SolrParams.wrapDefaults(localParams, orig);
    required = new RequiredSolrParams(params);

    // remove local params unless it's a query
    if (type != FacetParams.FACET_QUERY) { // TODO Cut over to an Enum here
      facetValue = localParams.get(CommonParams.VALUE);
    }

    // reset set the default key now that localParams have been removed
    key = facetValue;

    // allow explicit set of the key
    key = localParams.get(CommonParams.OUTPUT_KEY, key);

    String threadStr = localParams.get(CommonParams.THREADS);
    if (threadStr != null) {
      threads = Integer.parseInt(threadStr);
    }

    // figure out if we need a new base DocSet
    String excludeStr = localParams.get(CommonParams.EXCLUDE);
    if (excludeStr == null) return;

    Map<?,?> tagMap = (Map<?,?>)req.getContext().get("tags");
    if (tagMap != null && rb != null) {
      List<String> excludeTagList = StrUtils.splitSmart(excludeStr,',');

      IdentityHashMap<Query,Boolean> excludeSet = new IdentityHashMap<>();
      for (String excludeTag : excludeTagList) {
        Object olst = tagMap.get(excludeTag);
        // tagMap has entries of List<String,List<QParser>>, but subject to change in the future
        if (!(olst instanceof Collection)) continue;
        for (Object o : (Collection<?>)olst) {
          if (!(o instanceof QParser)) continue;
          QParser qp = (QParser)o;
          excludeSet.put(qp.getQuery(), Boolean.TRUE);
        }
      }
      if (excludeSet.size() == 0) return;

      List<Query> qlist = new ArrayList<>();

      // add the base query
      if (!excludeSet.containsKey(rb.getQuery())) {
        qlist.add(rb.getQuery());
      }

      // add the filters
      if (rb.getFilters() != null) {
        for (Query q : rb.getFilters()) {
          if (!excludeSet.containsKey(q)) {
            qlist.add(q);
          }
        }
      }

      // get the new base docset for this facet
      DocSet base = searcher.getDocSet(qlist);
      if (rb.grouping() && rb.getGroupingSpec().isTruncateGroups()) {
        Grouping grouping = new Grouping(searcher, null, rb.getQueryCommand(), false, 0, false);
        grouping.setGroupSort(rb.getGroupingSpec().getSortWithinGroup());
        if (rb.getGroupingSpec().getFields().length > 0) {
          grouping.addFieldCommand(rb.getGroupingSpec().getFields()[0], req);
        } else if (rb.getGroupingSpec().getFunctions().length > 0) {
          grouping.addFunctionCommand(rb.getGroupingSpec().getFunctions()[0], req);
        } else {
          this.docs = base;
          return;
        }
        AbstractAllGroupHeadsCollector allGroupHeadsCollector = grouping.getCommands().get(0).createAllGroupCollector();
        searcher.search(new MatchAllDocsQuery(), base.getTopFilter(), allGroupHeadsCollector);
        this.docs = new BitDocSet(allGroupHeadsCollector.retrieveGroupHeads(searcher.maxDoc()));
      } else {
        this.docs = base;
      }
    }

  }


  /**
   * Looks at various Params to determining if any simple Facet Constraint count
   * computations are desired.
   *
   * @see #getFacetQueryCounts
   * @see #getFacetFieldCounts
   * @see #getFacetDateCounts
   * @see #getFacetRangeCounts
   * @see FacetParams#FACET
   * @return a NamedList of Facet Count info or null
   */
  public NamedList<Object> getFacetCounts() {

    // if someone called this method, benefit of the doubt: assume true
    if (!params.getBool(FacetParams.FACET, true))
      return null;

    facetResponse = new SimpleOrderedMap<>();
    try {
      facetResponse.add("facet_queries", getFacetQueryCounts());
      facetResponse.add("facet_fields", getFacetFieldCounts());
      facetResponse.add("facet_dates", getFacetDateCounts());
      facetResponse.add("facet_ranges", getFacetRangeCounts());

    } catch (IOException e) {
      throw new SolrException(ErrorCode.SERVER_ERROR, e);
    } catch (SyntaxError e) {
      throw new SolrException(ErrorCode.BAD_REQUEST, e);
    }
    return facetResponse;
  }

  /**
   * Returns a list of facet counts for each of the facet queries 
   * specified in the params
   *
   * @see FacetParams#FACET_QUERY
   */
  public NamedList<Integer> getFacetQueryCounts() throws IOException,SyntaxError {

    NamedList<Integer> res = new SimpleOrderedMap<>();

    /* Ignore CommonParams.DF - could have init param facet.query assuming
     * the schema default with query param DF intented to only affect Q.
     * If user doesn't want schema default for facet.query, they should be
     * explicit.
     */
    // SolrQueryParser qp = searcher.getSchema().getSolrQueryParser(null);

    String[] facetQs = params.getParams(FacetParams.FACET_QUERY);

    
    if (null != facetQs && 0 != facetQs.length) {
      for (String q : facetQs) {
        parseParams(FacetParams.FACET_QUERY, q);

        // TODO: slight optimization would prevent double-parsing of any localParams
        Query qobj = QParser.getParser(q, null, req).getQuery();

        if (qobj == null) {
          res.add(key, 0);
        } else if (params.getBool(GroupParams.GROUP_FACET, false)) {
          res.add(key, getGroupedFacetQueryCount(qobj));
        } else {
          res.add(key, searcher.numDocs(qobj, docs));
        }
      }
    }

    return res;
  }
  
  /**
   * Returns a grouped facet count for the facet query
   *
   * @see FacetParams#FACET_QUERY
   */
  public int getGroupedFacetQueryCount(Query facetQuery) throws IOException {
    String groupField = params.get(GroupParams.GROUP_FIELD);
    if (groupField == null) {
      throw new SolrException (
          SolrException.ErrorCode.BAD_REQUEST,
          "Specify the group.field as parameter or local parameter"
      );
    }
    
    TermAllGroupsCollector collector = new TermAllGroupsCollector(groupField);
    Filter mainQueryFilter = docs.getTopFilter(); // This returns a filter that only matches documents matching with q param and fq params
    searcher.search(facetQuery, mainQueryFilter, collector);
    return collector.getGroupCount();
  }

  enum FacetMethod {
    ENUM, FC, FCS
  }

  public NamedList<Integer> getTermCounts(String field) throws IOException {
    return getTermCounts(field, this.docs);
  }

  public NamedList<Integer> getTermCounts(String field, DocSet base) throws IOException {
    return getTermCounts(field, base, null);
  }
  private static SparseCounterPoolController poolController = null;
  public NamedList<Integer> getTermCounts(String field, DocSet base, String termList) throws IOException {
    final SparseKeys sparseKeys = new SparseKeys(field, params);
    if (poolController == null) {
      poolController = new SparseCounterPoolController(sparseKeys.poolMaxCount);
    }

    int offset = params.getFieldInt(field, FacetParams.FACET_OFFSET, 0);
    int limit = params.getFieldInt(field, FacetParams.FACET_LIMIT, 100);
    if (limit == 0) return new NamedList<>();
    Integer mincount = params.getFieldInt(field, FacetParams.FACET_MINCOUNT);
    if (mincount==null) {
      Boolean zeros = params.getFieldBool(field, FacetParams.FACET_ZEROS);
      // mincount = (zeros!=null && zeros) ? 0 : 1;
      mincount = (zeros!=null && !zeros) ? 1 : 0;
      // current default is to include zeros.
    }
    boolean missing = params.getFieldBool(field, FacetParams.FACET_MISSING, false);
    // default to sorting if there is a limit.
    String sort = params.getFieldParam(field, FacetParams.FACET_SORT, limit>0 ? FacetParams.FACET_SORT_COUNT : FacetParams.FACET_SORT_INDEX);
    String prefix = params.getFieldParam(field,FacetParams.FACET_PREFIX);

    SchemaField sf = searcher.getSchema().getField(field);
    FieldType ft = sf.getType();
    final boolean multiToken = sf.multiValued() || ft.multiValuedFieldCache();

    if (params.getFieldBool(field, GroupParams.GROUP_FACET, false)) {
<<<<<<< HEAD
      counts = termList == null ?
          getGroupedCounts(searcher, base, field, multiToken, offset,limit, mincount, missing, sort, prefix) :
          getListedTermCounts(field, termList, base);
    } else {
      assert method != null;
      switch (method) {
        case ENUM:
          assert TrieField.getMainValuePrefix(ft) == null;
          counts = termList == null ?
              getFacetTermEnumCounts(searcher, base, field, offset, limit, mincount, missing, sort, prefix) :
              getListedTermCounts(field, termList, base);
          break;
        case FCS:
          assert !multiToken;
          if (termList != null) {
            counts = getListedTermCounts(field, termList, base);
            break;
          }
          if (ft.getNumericType() != null && !sf.multiValued()) {
            // force numeric faceting
            if (prefix != null && !prefix.isEmpty()) {
              throw new SolrException(ErrorCode.BAD_REQUEST, FacetParams.FACET_PREFIX + " is not supported on numeric types");
            }
            counts = NumericFacets.getCounts(searcher, base, field, offset, limit, mincount, missing, sort);
          } else {
            // TODO: Add sparse counter support to segment faceting
            PerSegmentSingleValuedFaceting ps = new PerSegmentSingleValuedFaceting(searcher, base, field, offset, limit, mincount, missing, sort, prefix);
            Executor executor = threads == 0 ? directExecutor : facetExecutor;
            ps.setNumThreads(threads);
            counts = ps.getFacetCounts(executor);
          }
          break;
        case FC:
          SparseCounterPool pool = poolController.acquire(field, sparseKeys.poolSize);
          if (sf.hasDocValues()) {
            counts = DocValuesFacets.getCounts(
                searcher, base, field, offset, limit, mincount, missing, sort, prefix, termList, sparseKeys, pool);
            handleSparseStats(counts, "_sparse_stats_docval", pool, sparseKeys);
          } else if (termList != null) {
            counts = getListedTermCounts(field, termList, base);
            break;
          } else if (multiToken || TrieField.getMainValuePrefix(ft) != null) {
            UnInvertedField uif = UnInvertedField.getUnInvertedField(field, searcher);
            // TODO: Sparse: Add optimized termList handling to multi token field faceting
            counts = uif.getCounts(searcher, base, offset, limit, mincount, missing, sort, prefix, termList, sparseKeys, pool);
            handleSparseStats(counts, "_sparse_stats_fc_m", pool, sparseKeys);
          } else {
            // TODO: Sparse: Add optimized termList handling to single token field faceting
            counts = getFieldCacheCounts(
                searcher, base, field, offset,limit, mincount, missing, sort, prefix, sparseKeys, pool);
            handleSparseStats(counts, "_sparse_stats_fc_s", pool, sparseKeys);
=======
      return getGroupedCounts(searcher, base, field, multiToken, offset,limit, mincount, missing, sort, prefix);
    }

    final FacetMethod method = getFacetMethod(field);
    assert method != null;
    NamedList<Integer> counts;
    switch (method) {
      case ENUM:
        assert TrieField.getMainValuePrefix(ft) == null;
        counts = getFacetTermEnumCounts(searcher, base, field, offset, limit, mincount, missing, sort, prefix);
        break;
      case FCS:
        assert !multiToken;
        if (ft.getNumericType() != null && !sf.multiValued()) {
          // force numeric faceting
          if (prefix != null && !prefix.isEmpty()) {
            throw new SolrException(ErrorCode.BAD_REQUEST, FacetParams.FACET_PREFIX + " is not supported on numeric types");
>>>>>>> 87b17538
          }
          counts = NumericFacets.getCounts(searcher, base, field, offset, limit, mincount, missing, sort);
        } else {
          // TODO: Add sparse counter support to segment faceting
          PerSegmentSingleValuedFaceting ps = new PerSegmentSingleValuedFaceting(searcher, base, field, offset, limit, mincount, missing, sort, prefix);
          Executor executor = threads == 0 ? directExecutor : facetExecutor;
          ps.setNumThreads(threads);
          counts = ps.getFacetCounts(executor);
        }
        break;
      case FC:
        SparseCounterPool pool = poolController.acquire(field, sparseKeys.poolSize);
        if (sf.hasDocValues()) {
          counts = DocValuesFacets.getCounts(
              searcher, base, field, offset,limit, mincount, missing, sort, prefix, sparseKeys, pool);
          handleSparseStats(counts, "_sparse_stats_docval", pool, sparseKeys);
        } else if (multiToken || TrieField.getMainValuePrefix(ft) != null) {
          UnInvertedField uif = UnInvertedField.getUnInvertedField(field, searcher);
          counts = uif.getCounts(searcher, base, offset, limit, mincount, missing, sort, prefix, sparseKeys, pool);
          handleSparseStats(counts, "_sparse_stats_fc_m", pool, sparseKeys);
        } else {
          counts = getFieldCacheCounts(
              searcher, base, field, offset,limit, mincount, missing, sort, prefix, sparseKeys, pool);
          handleSparseStats(counts, "_sparse_stats_fc_s", pool, sparseKeys);
        }
        break;
      default:
        throw new AssertionError();
    }

    return counts;
  }

  public static NamedList<Integer> fallbackGetListedTermCounts(
      SolrIndexSearcher searcher, String field, String termList, DocSet base) throws IOException {
    FieldType ft = searcher.getSchema().getFieldType(field);
    List<String> terms = StrUtils.splitSmart(termList, ",", true);
    NamedList<Integer> res = new NamedList<>();
    for (String term : terms) {
      String internal = ft.toInternal(term);
      int count = searcher.numDocs(new TermQuery(new Term(field, internal)), base);
      res.add(term, count);
    }
    return res;
  }

  /**
   * Resolve the faceting method based on requested mode and field capabilities.
   * @param field the field to resolve the facet method for.
   * @return the method that should be used for performing faceting on the given field.
   */
  private FacetMethod getFacetMethod(String field) {
    SchemaField sf = searcher.getSchema().getField(field);
    FieldType ft = sf.getType();
    final boolean multiToken = sf.multiValued() || ft.multiValuedFieldCache();

    // determine what type of faceting method to use
    final String methodStr = params.getFieldParam(field, FacetParams.FACET_METHOD);
    FacetMethod method = null;
    if (methodStr != null) {
      switch (methodStr) {
        case FacetParams.FACET_METHOD_enum:
          method = FacetMethod.ENUM;
          break;
        case FacetParams.FACET_METHOD_fcs:
          method = FacetMethod.FCS;
          break;
        case FacetParams.FACET_METHOD_fc:
          method = FacetMethod.FC;
          break;
      }
    }

    if (method == FacetMethod.ENUM && TrieField.getMainValuePrefix(ft) != null) {
      // enum can't deal with trie fields that index several terms per value
      method = sf.multiValued() ? FacetMethod.FC : FacetMethod.FCS;
    }

    if (method == null && ft instanceof BoolField) {
      // Always use filters for booleans... we know the number of values is very small.
      method = FacetMethod.ENUM;
    }


    if (method == null && ft.getNumericType() != null && !sf.multiValued()) {
      // the per-segment approach is optimal for numeric field types since there
      // are no global ords to merge and no need to create an expensive
      // top-level reader
      method = FacetMethod.FCS;
    }

    if (ft.getNumericType() != null && sf.hasDocValues()) {
      // only fcs is able to leverage the numeric field caches
      method = FacetMethod.FCS;
    }

    if (method == null) {
      // TODO: default to per-segment or not?
      method = FacetMethod.FC;
    }

    if (method == FacetMethod.FCS && multiToken) {
      // only fc knows how to deal with multi-token fields
      method = FacetMethod.FC;
    }

    if (method == FacetMethod.ENUM && sf.hasDocValues()) {
      // only fc can handle docvalues types
      method = FacetMethod.FC;
    }
    return method;
  }

  private void handleSparseStats(
      NamedList<Integer> counts, String designation, SparseCounterPool pool, SparseKeys sparseKeys) {
    if (sparseKeys.showStats) {
      counts.add(designation + " " + pool, 9000);
    }
    if (sparseKeys.resetStats) {
      pool.clear();
    }
  }

  public NamedList<Integer> getGroupedCounts(SolrIndexSearcher searcher,
                                             DocSet base,
                                             String field,
                                             boolean multiToken,
                                             int offset,
                                             int limit,
                                             int mincount,
                                             boolean missing,
                                             String sort,
                                             String prefix) throws IOException {
    GroupingSpecification groupingSpecification = rb.getGroupingSpec();
    String groupField  = groupingSpecification != null ? groupingSpecification.getFields()[0] : null;
    if (groupField == null) {
      throw new SolrException (
          SolrException.ErrorCode.BAD_REQUEST,
          "Specify the group.field as parameter or local parameter"
      );
    }

    BytesRef prefixBR = prefix != null ? new BytesRef(prefix) : null;
    TermGroupFacetCollector collector = TermGroupFacetCollector.createTermGroupFacetCollector(groupField, field, multiToken, prefixBR, 128);
    searcher.search(new MatchAllDocsQuery(), base.getTopFilter(), collector);
    boolean orderByCount = sort.equals(FacetParams.FACET_SORT_COUNT) || sort.equals(FacetParams.FACET_SORT_COUNT_LEGACY);
    TermGroupFacetCollector.GroupedFacetResult result 
      = collector.mergeSegmentResults(limit < 0 ? Integer.MAX_VALUE : 
                                      (offset + limit), 
                                      mincount, orderByCount);

    CharsRef charsRef = new CharsRef();
    FieldType facetFieldType = searcher.getSchema().getFieldType(field);
    NamedList<Integer> facetCounts = new NamedList<>();
    List<TermGroupFacetCollector.FacetEntry> scopedEntries 
      = result.getFacetEntries(offset, limit < 0 ? Integer.MAX_VALUE : limit);
    for (TermGroupFacetCollector.FacetEntry facetEntry : scopedEntries) {
      facetFieldType.indexedToReadable(facetEntry.getValue(), charsRef);
      facetCounts.add(charsRef.toString(), facetEntry.getCount());
    }

    if (missing) {
      facetCounts.add(null, result.getTotalMissingCount());
    }

    return facetCounts;
  }


  static final Executor directExecutor = new Executor() {
    @Override
    public void execute(Runnable r) {
      r.run();
    }
  };

  static final Executor facetExecutor = new ThreadPoolExecutor(
          0,
          Integer.MAX_VALUE,
          10, TimeUnit.SECONDS, // terminate idle threads after 10 sec
          new SynchronousQueue<Runnable>()  // directly hand off tasks
          , new DefaultSolrThreadFactory("facetExecutor")
  );
  
  /**
   * Returns a list of value constraints and the associated facet counts 
   * for each facet field specified in the params.
   *
   * @see FacetParams#FACET_FIELD
   * @see #getFieldMissingCount
   * @see #getFacetTermEnumCounts
   */
  @SuppressWarnings("unchecked")
  public NamedList<Object> getFacetFieldCounts()
      throws IOException, SyntaxError {

    NamedList<Object> res = new SimpleOrderedMap<>();
    String[] facetFs = params.getParams(FacetParams.FACET_FIELD);
    if (null == facetFs) {
      return res;
    }

    // Passing a negative number for FACET_THREADS implies an unlimited number of threads is acceptable.
    // Also, a subtlety of directExecutor is that no matter how many times you "submit" a job, it's really
    // just a method call in that it's run by the calling thread.
    int maxThreads = req.getParams().getInt(FacetParams.FACET_THREADS, 0);
    Executor executor = maxThreads == 0 ? directExecutor : facetExecutor;
    final Semaphore semaphore = new Semaphore((maxThreads <= 0) ? Integer.MAX_VALUE : maxThreads);
    List<Future<NamedList>> futures = new ArrayList<>(facetFs.length);

    try {
      //Loop over fields; submit to executor, keeping the future
      for (String f : facetFs) {
        parseParams(FacetParams.FACET_FIELD, f);
        final String termList = localParams == null ? null : localParams.get(CommonParams.TERMS);
        final String workerKey = key;
        final String workerFacetValue = facetValue;
        final DocSet workerBase = this.docs;
        Callable<NamedList> callable = new Callable<NamedList>() {
          @Override
          public NamedList call() throws Exception {
            try {
              NamedList<Object> result = new SimpleOrderedMap<>();
              result.add(workerKey, getTermCounts(workerFacetValue, workerBase, termList));
/*              if(termList != null) {
                result.add(workerKey, getListedTermCounts(workerFacetValue, termList, workerBase));
              } else {
                result.add(workerKey, getTermCounts(workerFacetValue, workerBase));
              }*/
              return result;
            } catch (SolrException se) {
              throw se;
            } catch (Exception e) {
              throw new SolrException(ErrorCode.SERVER_ERROR,
                                      "Exception during facet.field: " + workerFacetValue, e);
            } finally {
              semaphore.release();
            }
          }
        };

        RunnableFuture<NamedList> runnableFuture = new FutureTask<>(callable);
        semaphore.acquire();//may block and/or interrupt
        executor.execute(runnableFuture);//releases semaphore when done
        futures.add(runnableFuture);
      }//facetFs loop

      //Loop over futures to get the values. The order is the same as facetFs but shouldn't matter.
      for (Future<NamedList> future : futures) {
        res.addAll(future.get());
      }
      assert semaphore.availablePermits() >= maxThreads;
    } catch (InterruptedException e) {
      throw new SolrException(SolrException.ErrorCode.SERVER_ERROR,
          "Error while processing facet fields: InterruptedException", e);
    } catch (ExecutionException ee) {
      Throwable e = ee.getCause();//unwrap
      if (e instanceof RuntimeException) {
        throw (RuntimeException) e;
      }
      throw new SolrException(SolrException.ErrorCode.SERVER_ERROR,
          "Error while processing facet fields: " + e.toString(), e);
    }

    return res;
  }


  private NamedList<Integer> getListedTermCounts(String field, String termList) throws IOException {
    return getListedTermCounts(field, termList, this.docs);
  }

  private NamedList<Integer> getListedTermCounts(String field, String termList, DocSet base) throws IOException {
    FieldType ft = searcher.getSchema().getFieldType(field);
    List<String> terms = StrUtils.splitSmart(termList, ",", true);
    NamedList<Integer> res = new NamedList<>();
    for (String term : terms) {
      String internal = ft.toInternal(term);
      int count = searcher.numDocs(new TermQuery(new Term(field, internal)), base);
      res.add(term, count);
    }
    return res;    
  }


  /**
   * Returns a count of the documents in the set which do not have any 
   * terms for for the specified field.
   *
   * @see FacetParams#FACET_MISSING
   */
  public static int getFieldMissingCount(SolrIndexSearcher searcher, DocSet docs, String fieldName)
    throws IOException {
    SchemaField sf = searcher.getSchema().getField(fieldName);
    DocSet hasVal = searcher.getDocSet
        (sf.getType().getRangeQuery(null, sf, null, null, false, false));
    return docs.andNotSize(hasVal);
  }

  public static NamedList<Integer> getFieldCacheCounts(
      SolrIndexSearcher searcher, DocSet docs, String fieldName, int offset, int limit, int mincount, boolean missing,
      String sort, String prefix, SparseKeys sparseKeys, SparseCounterPool counterPool) throws IOException {
    if (!sparseKeys.sparse) { // Fallback to standard
      return getFieldCacheCounts(searcher, docs, fieldName, offset, limit, mincount, missing, sort, prefix);
    }

    // TODO: this function is too big and could use some refactoring, but
    // we also need a facet cache, and refactoring of SimpleFacets instead of
    // trying to pass all the various params around.

    FieldType ft = searcher.getSchema().getFieldType(fieldName);
    NamedList<Integer> res = new NamedList<Integer>();

    SortedDocValues si = FieldCache.DEFAULT.getTermsIndex(searcher.getAtomicReader(), fieldName);
    int hitCount = docs.size();
    final boolean probablySparse = mincount > 0 && si.getValueCount() >= sparseKeys.minTags &&
        (1.0 * hitCount / searcher.maxDoc()) < sparseKeys.fraction * sparseKeys.cutOff;
    if (!probablySparse && sparseKeys.fallbackToBase) { // Fallback to standard
      // Fallback to standard
      counterPool.incSkipCount("minCount=" + mincount + ", hits=" + hitCount + "/" + searcher.maxDoc()
          + ", terms=" + (si == null ? "N/A" : si.getValueCount()));
      return getFieldCacheCounts(searcher, docs, fieldName, offset, limit, mincount, missing, sort, prefix);
    }
    counterPool.incSparseCalls();
    long sparseTotalTime = System.nanoTime();

    final BytesRef prefixRef;
    if (prefix == null) {
      prefixRef = null;
    } else if (prefix.length()==0) {
      prefix = null;
      prefixRef = null;
    } else {
      prefixRef = new BytesRef(prefix);
    }

    int startTermIndex, endTermIndex;
    if (prefix!=null) {
      startTermIndex = si.lookupTerm(prefixRef);
      if (startTermIndex<0) startTermIndex=-startTermIndex-1;
      prefixRef.append(UnicodeUtil.BIG_TERM);
      endTermIndex = si.lookupTerm(prefixRef);
      assert endTermIndex < 0;
      endTermIndex = -endTermIndex-1;
    } else {
      startTermIndex=-1;
      endTermIndex=si.getValueCount();
    }

    final int nTerms=endTermIndex-startTermIndex;
    int missingCount = -1;
    final CharsRef charsRef = new CharsRef(10);
    if (nTerms>0 && hitCount >= mincount) {

      // count collection array only needs to be as big as the number of terms we are
      // going to collect counts for.
      //final int[] counts = new int[nTerms];
      // TODO: Figure out maxCountForAny
      ValueCounter counts = counterPool.acquire(nTerms, sparseKeys);
      if (!probablySparse) {
        counts.disableSparseTracking();
      }

      long sparseCollectionTime = System.nanoTime();
      DocIterator iter = docs.iterator();

      while (iter.hasNext()) {
        int term = si.getOrd(iter.nextDoc());
        int arrIdx = term-startTermIndex;
        if (arrIdx>=0 && arrIdx<nTerms) {
          counts.inc(arrIdx);
        }
      }

      if (startTermIndex == -1) {
        missingCount = (int) counts.get(0);
      }
      counterPool.incCollectTime(System.nanoTime() - sparseCollectionTime);

      // IDEA: we could also maintain a count of "other"... everything that fell outside
      // of the top 'N'

      int off=offset;
      int lim=limit>=0 ? limit : Integer.MAX_VALUE;

      if (sort.equals(FacetParams.FACET_SORT_COUNT) || sort.equals(FacetParams.FACET_SORT_COUNT_LEGACY)) {
        int maxsize = limit>0 ? offset+limit : Integer.MAX_VALUE-1;
        maxsize = Math.min(maxsize, nTerms);
        LongPriorityQueue queue = new LongPriorityQueue(Math.min(maxsize,1000), maxsize, Long.MIN_VALUE);

        int min=mincount-1;  // the smallest value in the top 'N' values
        long sparseExtractTime = System.nanoTime();
        if (counts.iterate((startTermIndex==-1)?1:0, nTerms, mincount, new ValueCounter.TopCallback(min, queue))) {
          counterPool.incWithinCount();
        } else {
          counterPool.incExceededCount();
        }
        counterPool.incExtractTime(System.nanoTime() - sparseExtractTime);

/*        for (int i=(startTermIndex==-1)?1:0; i<nTerms; i++) {
          int c = counts[i];
          if (c>min) {
            // NOTE: we use c>min rather than c>=min as an optimization because we are going in
            // index order, so we already know that the keys are ordered.  This can be very
            // important if a lot of the counts are repeated (like zero counts would be).

            // smaller term numbers sort higher, so subtract the term number instead
            long pair = (((long)c)<<32) + (Integer.MAX_VALUE - i);
            boolean displaced = queue.insert(pair);
            if (displaced) min=(int)(queue.top() >>> 32);
          }
        }*/

        // if we are deep paging, we don't have to order the highest "offset" counts.
        int collectCount = Math.max(0, queue.size() - off);
        assert collectCount <= lim;

        // the start and end indexes of our list "sorted" (starting with the highest value)
        int sortedIdxStart = queue.size() - (collectCount - 1);
        int sortedIdxEnd = queue.size() + 1;
        final long[] sorted = queue.sort(collectCount);

        for (int i=sortedIdxStart; i<sortedIdxEnd; i++) {
          long pair = sorted[i];
          int c = (int)(pair >>> 32);
          int tnum = Integer.MAX_VALUE - (int)pair;
          BytesRef br = si.lookupOrd(startTermIndex+tnum);
          ft.indexedToReadable(br, charsRef);
          res.add(charsRef.toString(), c);
        }

      } else {
        // add results in index order
        int i=(startTermIndex==-1)?1:0;
        if (mincount<=0) {
          // if mincount<=0, then we won't discard any terms and we know exactly
          // where to start.
          i+=off;
          off=0;
        }

        for (; i<nTerms; i++) {
          int c = (int) counts.get(i);
          if (c<mincount || --off>=0) continue;
          if (--lim<0) break;
          BytesRef br = si.lookupOrd(startTermIndex+i);
          ft.indexedToReadable(br, charsRef);
          res.add(charsRef.toString(), c);
        }
      }
      counterPool.release(counts);
    }

    if (missing) {
      if (missingCount < 0) {
        missingCount = getFieldMissingCount(searcher,docs,fieldName);
      }
      res.add(null, missingCount);
    }
    counterPool.incTotalTime(System.nanoTime() - sparseTotalTime);

    return res;
  }
  /**
   * Use the Lucene FieldCache to get counts for each unique field value in <code>docs</code>.
   * The field must have at most one indexed token per document.
   */
  public static NamedList<Integer> getFieldCacheCounts(SolrIndexSearcher searcher, DocSet docs, String fieldName, int offset, int limit, int mincount, boolean missing, String sort, String prefix) throws IOException {
    // TODO: If the number of terms is high compared to docs.size(), and zeros==false,
    //  we should use an alternate strategy to avoid
    //  1) creating another huge int[] for the counts
    //  2) looping over that huge int[] looking for the rare non-zeros.
    //
    // Yet another variation: if docs.size() is small and termvectors are stored,
    // then use them instead of the FieldCache.
    //

    // TODO: this function is too big and could use some refactoring, but
    // we also need a facet cache, and refactoring of SimpleFacets instead of
    // trying to pass all the various params around.

    FieldType ft = searcher.getSchema().getFieldType(fieldName);
    NamedList<Integer> res = new NamedList<>();

    SortedDocValues si = FieldCache.DEFAULT.getTermsIndex(searcher.getAtomicReader(), fieldName);

    BytesRef br = new BytesRef();

    final BytesRef prefixRef;
    if (prefix == null) {
      prefixRef = null;
    } else if (prefix.length()==0) {
      prefix = null;
      prefixRef = null;
    } else {
      prefixRef = new BytesRef(prefix);
    }

    int startTermIndex, endTermIndex;
    if (prefix!=null) {
      startTermIndex = si.lookupTerm(prefixRef);
      if (startTermIndex<0) startTermIndex=-startTermIndex-1;
      prefixRef.append(UnicodeUtil.BIG_TERM);
      endTermIndex = si.lookupTerm(prefixRef);
      assert endTermIndex < 0;
      endTermIndex = -endTermIndex-1;
    } else {
      startTermIndex=-1;
      endTermIndex=si.getValueCount();
    }

    final int nTerms=endTermIndex-startTermIndex;
    int missingCount = -1; 
    final CharsRef charsRef = new CharsRef(10);
    if (nTerms>0 && docs.size() >= mincount) {

      // count collection array only needs to be as big as the number of terms we are
      // going to collect counts for.
      final int[] counts = new int[nTerms];

      DocIterator iter = docs.iterator();

      while (iter.hasNext()) {
        int term = si.getOrd(iter.nextDoc());
        int arrIdx = term-startTermIndex;
        if (arrIdx>=0 && arrIdx<nTerms) counts[arrIdx]++;
      }

      if (startTermIndex == -1) {
        missingCount = counts[0];
      }

      // IDEA: we could also maintain a count of "other"... everything that fell outside
      // of the top 'N'

      int off=offset;
      int lim=limit>=0 ? limit : Integer.MAX_VALUE;

      if (sort.equals(FacetParams.FACET_SORT_COUNT) || sort.equals(FacetParams.FACET_SORT_COUNT_LEGACY)) {
        int maxsize = limit>0 ? offset+limit : Integer.MAX_VALUE-1;
        maxsize = Math.min(maxsize, nTerms);
        LongPriorityQueue queue = new LongPriorityQueue(Math.min(maxsize,1000), maxsize, Long.MIN_VALUE);

        int min=mincount-1;  // the smallest value in the top 'N' values
        for (int i=(startTermIndex==-1)?1:0; i<nTerms; i++) {
          int c = counts[i];
          if (c>min) {
            // NOTE: we use c>min rather than c>=min as an optimization because we are going in
            // index order, so we already know that the keys are ordered.  This can be very
            // important if a lot of the counts are repeated (like zero counts would be).

            // smaller term numbers sort higher, so subtract the term number instead
            long pair = (((long)c)<<32) + (Integer.MAX_VALUE - i);
            boolean displaced = queue.insert(pair);
            if (displaced) min=(int)(queue.top() >>> 32);
          }
        }

        // if we are deep paging, we don't have to order the highest "offset" counts.
        int collectCount = Math.max(0, queue.size() - off);
        assert collectCount <= lim;

        // the start and end indexes of our list "sorted" (starting with the highest value)
        int sortedIdxStart = queue.size() - (collectCount - 1);
        int sortedIdxEnd = queue.size() + 1;
        final long[] sorted = queue.sort(collectCount);

        for (int i=sortedIdxStart; i<sortedIdxEnd; i++) {
          long pair = sorted[i];
          int c = (int)(pair >>> 32);
          int tnum = Integer.MAX_VALUE - (int)pair;
          br = si.lookupOrd(startTermIndex+tnum);
          ft.indexedToReadable(br, charsRef);
          res.add(charsRef.toString(), c);
        }
      
      } else {
        // add results in index order
        int i=(startTermIndex==-1)?1:0;
        if (mincount<=0) {
          // if mincount<=0, then we won't discard any terms and we know exactly
          // where to start.
          i+=off;
          off=0;
        }

        for (; i<nTerms; i++) {          
          int c = counts[i];
          if (c<mincount || --off>=0) continue;
          if (--lim<0) break;
          br = si.lookupOrd(startTermIndex+i);
          ft.indexedToReadable(br, charsRef);
          res.add(charsRef.toString(), c);
        }
      }
    }

    if (missing) {
      if (missingCount < 0) {
        missingCount = getFieldMissingCount(searcher,docs,fieldName);
      }
      res.add(null, missingCount);
    }
    
    return res;
  }


  /**
   * Returns a list of terms in the specified field along with the 
   * corresponding count of documents in the set that match that constraint.
   * This method uses the FilterCache to get the intersection count between <code>docs</code>
   * and the DocSet for each term in the filter.
   *
   * @see FacetParams#FACET_LIMIT
   * @see FacetParams#FACET_ZEROS
   * @see FacetParams#FACET_MISSING
   */
  public NamedList<Integer> getFacetTermEnumCounts(SolrIndexSearcher searcher, DocSet docs, String field, int offset, int limit, int mincount, boolean missing, String sort, String prefix)
    throws IOException {

    /* :TODO: potential optimization...
    * cache the Terms with the highest docFreq and try them first
    * don't enum if we get our max from them
    */

    // Minimum term docFreq in order to use the filterCache for that term.
    int minDfFilterCache = params.getFieldInt(field, FacetParams.FACET_ENUM_CACHE_MINDF, 0);

    // make sure we have a set that is fast for random access, if we will use it for that
    DocSet fastForRandomSet = docs;
    if (minDfFilterCache>0 && docs instanceof SortedIntDocSet) {
      SortedIntDocSet sset = (SortedIntDocSet)docs;
      fastForRandomSet = new HashDocSet(sset.getDocs(), 0, sset.size());
    }


    IndexSchema schema = searcher.getSchema();
    AtomicReader r = searcher.getAtomicReader();
    FieldType ft = schema.getFieldType(field);

    boolean sortByCount = sort.equals("count") || sort.equals("true");
    final int maxsize = limit>=0 ? offset+limit : Integer.MAX_VALUE-1;
    final BoundedTreeSet<CountPair<BytesRef,Integer>> queue = sortByCount ? new BoundedTreeSet<CountPair<BytesRef,Integer>>(maxsize) : null;
    final NamedList<Integer> res = new NamedList<>();

    int min=mincount-1;  // the smallest value in the top 'N' values    
    int off=offset;
    int lim=limit>=0 ? limit : Integer.MAX_VALUE;

    BytesRef startTermBytes = null;
    if (prefix != null) {
      String indexedPrefix = ft.toInternal(prefix);
      startTermBytes = new BytesRef(indexedPrefix);
    }

    Fields fields = r.fields();
    Terms terms = fields==null ? null : fields.terms(field);
    TermsEnum termsEnum = null;
    SolrIndexSearcher.DocsEnumState deState = null;
    BytesRef term = null;
    if (terms != null) {
      termsEnum = terms.iterator(null);

      // TODO: OPT: if seek(ord) is supported for this termsEnum, then we could use it for
      // facet.offset when sorting by index order.

      if (startTermBytes != null) {
        if (termsEnum.seekCeil(startTermBytes) == TermsEnum.SeekStatus.END) {
          termsEnum = null;
        } else {
          term = termsEnum.term();
        }
      } else {
        // position termsEnum on first term
        term = termsEnum.next();
      }
    }

    DocsEnum docsEnum = null;
    CharsRef charsRef = new CharsRef(10);

    if (docs.size() >= mincount) {
      while (term != null) {

        if (startTermBytes != null && !StringHelper.startsWith(term, startTermBytes))
          break;

        int df = termsEnum.docFreq();

        // If we are sorting, we can use df>min (rather than >=) since we
        // are going in index order.  For certain term distributions this can
        // make a large difference (for example, many terms with df=1).
        if (df>0 && df>min) {
          int c;

          if (df >= minDfFilterCache) {
            // use the filter cache

            if (deState==null) {
              deState = new SolrIndexSearcher.DocsEnumState();
              deState.fieldName = field;
              deState.liveDocs = r.getLiveDocs();
              deState.termsEnum = termsEnum;
              deState.docsEnum = docsEnum;
            }

            c = searcher.numDocs(docs, deState);

            docsEnum = deState.docsEnum;
          } else {
            // iterate over TermDocs to calculate the intersection

            // TODO: specialize when base docset is a bitset or hash set (skipDocs)?  or does it matter for this?
            // TODO: do this per-segment for better efficiency (MultiDocsEnum just uses base class impl)
            // TODO: would passing deleted docs lead to better efficiency over checking the fastForRandomSet?
            docsEnum = termsEnum.docs(null, docsEnum, DocsEnum.FLAG_NONE);
            c=0;

            if (docsEnum instanceof MultiDocsEnum) {
              MultiDocsEnum.EnumWithSlice[] subs = ((MultiDocsEnum)docsEnum).getSubs();
              int numSubs = ((MultiDocsEnum)docsEnum).getNumSubs();
              for (int subindex = 0; subindex<numSubs; subindex++) {
                MultiDocsEnum.EnumWithSlice sub = subs[subindex];
                if (sub.docsEnum == null) continue;
                int base = sub.slice.start;
                int docid;
                while ((docid = sub.docsEnum.nextDoc()) != DocIdSetIterator.NO_MORE_DOCS) {
                  if (fastForRandomSet.exists(docid+base)) c++;
                }
              }
            } else {
              int docid;
              while ((docid = docsEnum.nextDoc()) != DocIdSetIterator.NO_MORE_DOCS) {
                if (fastForRandomSet.exists(docid)) c++;
              }
            }
            

          }

          if (sortByCount) {
            if (c>min) {
              BytesRef termCopy = BytesRef.deepCopyOf(term);
              queue.add(new CountPair<>(termCopy, c));
              if (queue.size()>=maxsize) min=queue.last().val;
            }
          } else {
            if (c >= mincount && --off<0) {
              if (--lim<0) break;
              ft.indexedToReadable(term, charsRef);
              res.add(charsRef.toString(), c);
            }
          }
        }

        term = termsEnum.next();
      }
    }

    if (sortByCount) {
      for (CountPair<BytesRef,Integer> p : queue) {
        if (--off>=0) continue;
        if (--lim<0) break;
        ft.indexedToReadable(p.key, charsRef);
        res.add(charsRef.toString(), p.val);
      }
    }

    if (missing) {
      res.add(null, getFieldMissingCount(searcher,docs,field));
    }

    return res;
  }

  /**
   * Returns a list of value constraints and the associated facet counts 
   * for each facet date field, range, and interval specified in the
   * SolrParams
   *
   * @see FacetParams#FACET_DATE
   * @deprecated Use getFacetRangeCounts which is more generalized
   */
  @Deprecated
  public NamedList<Object> getFacetDateCounts()
    throws IOException, SyntaxError {

    final NamedList<Object> resOuter = new SimpleOrderedMap<>();
    final String[] fields = params.getParams(FacetParams.FACET_DATE);

    if (null == fields || 0 == fields.length) return resOuter;

    for (String f : fields) {
      getFacetDateCounts(f, resOuter);
    }

    return resOuter;
  }

  /**
   * @deprecated Use getFacetRangeCounts which is more generalized
   */
  @Deprecated
  public void getFacetDateCounts(String dateFacet, NamedList<Object> resOuter)
      throws IOException, SyntaxError {

    final IndexSchema schema = searcher.getSchema();

    parseParams(FacetParams.FACET_DATE, dateFacet);
    String f = facetValue;


    final NamedList<Object> resInner = new SimpleOrderedMap<>();
    resOuter.add(key, resInner);
    final SchemaField sf = schema.getField(f);
    if (! (sf.getType() instanceof DateField)) {
      throw new SolrException
          (SolrException.ErrorCode.BAD_REQUEST,
              "Can not date facet on a field which is not a DateField: " + f);
    }
    final DateField ft = (DateField) sf.getType();
    final String startS
        = required.getFieldParam(f,FacetParams.FACET_DATE_START);
    final Date start;
    try {
      start = ft.parseMath(null, startS);
    } catch (SolrException e) {
      throw new SolrException
          (SolrException.ErrorCode.BAD_REQUEST,
              "date facet 'start' is not a valid Date string: " + startS, e);
    }
    final String endS
        = required.getFieldParam(f,FacetParams.FACET_DATE_END);
    Date end; // not final, hardend may change this
    try {
      end = ft.parseMath(null, endS);
    } catch (SolrException e) {
      throw new SolrException
          (SolrException.ErrorCode.BAD_REQUEST,
              "date facet 'end' is not a valid Date string: " + endS, e);
    }

    if (end.before(start)) {
      throw new SolrException
          (SolrException.ErrorCode.BAD_REQUEST,
              "date facet 'end' comes before 'start': "+endS+" < "+startS);
    }

    final String gap = required.getFieldParam(f,FacetParams.FACET_DATE_GAP);
    final DateMathParser dmp = new DateMathParser();

    final int minCount = params.getFieldInt(f,FacetParams.FACET_MINCOUNT, 0);

    String[] iStrs = params.getFieldParams(f,FacetParams.FACET_DATE_INCLUDE);
    // Legacy support for default of [lower,upper,edge] for date faceting
    // this is not handled by FacetRangeInclude.parseParam because
    // range faceting has differnet defaults
    final EnumSet<FacetRangeInclude> include = 
      (null == iStrs || 0 == iStrs.length ) ?
      EnumSet.of(FacetRangeInclude.LOWER, 
                 FacetRangeInclude.UPPER, 
                 FacetRangeInclude.EDGE)
      : FacetRangeInclude.parseParam(iStrs);

    try {
      Date low = start;
      while (low.before(end)) {
        dmp.setNow(low);
        String label = ft.toExternal(low);

        Date high = dmp.parseMath(gap);
        if (end.before(high)) {
          if (params.getFieldBool(f,FacetParams.FACET_DATE_HARD_END,false)) {
            high = end;
          } else {
            end = high;
          }
        }
        if (high.before(low)) {
          throw new SolrException
              (SolrException.ErrorCode.BAD_REQUEST,
                  "date facet infinite loop (is gap negative?)");
        }
        if (high.equals(low)) {
          throw new SolrException
            (SolrException.ErrorCode.BAD_REQUEST,
             "date facet infinite loop: gap is effectively zero");
        }
        final boolean includeLower =
            (include.contains(FacetRangeInclude.LOWER) ||
                (include.contains(FacetRangeInclude.EDGE) && low.equals(start)));
        final boolean includeUpper =
            (include.contains(FacetRangeInclude.UPPER) ||
                (include.contains(FacetRangeInclude.EDGE) && high.equals(end)));

        final int count = rangeCount(sf,low,high,includeLower,includeUpper);
        if (count >= minCount) {
          resInner.add(label, count);
        }
        low = high;
      }
    } catch (java.text.ParseException e) {
      throw new SolrException
          (SolrException.ErrorCode.BAD_REQUEST,
              "date facet 'gap' is not a valid Date Math string: " + gap, e);
    }

    // explicitly return the gap and end so all the counts
    // (including before/after/between) are meaningful - even if mincount
    // has removed the neighboring ranges
    resInner.add("gap", gap);
    resInner.add("start", start);
    resInner.add("end", end);

    final String[] othersP =
        params.getFieldParams(f,FacetParams.FACET_DATE_OTHER);
    if (null != othersP && 0 < othersP.length ) {
      final Set<FacetRangeOther> others = EnumSet.noneOf(FacetRangeOther.class);

      for (final String o : othersP) {
        others.add(FacetRangeOther.get(o));
      }

      // no matter what other values are listed, we don't do
      // anything if "none" is specified.
      if (! others.contains(FacetRangeOther.NONE) ) {
        boolean all = others.contains(FacetRangeOther.ALL);

        if (all || others.contains(FacetRangeOther.BEFORE)) {
          // include upper bound if "outer" or if first gap doesn't already include it
          resInner.add(FacetRangeOther.BEFORE.toString(),
              rangeCount(sf,null,start,
                  false,
                  (include.contains(FacetRangeInclude.OUTER) ||
                      (! (include.contains(FacetRangeInclude.LOWER) ||
                          include.contains(FacetRangeInclude.EDGE))))));
        }
        if (all || others.contains(FacetRangeOther.AFTER)) {
          // include lower bound if "outer" or if last gap doesn't already include it
          resInner.add(FacetRangeOther.AFTER.toString(),
              rangeCount(sf,end,null,
                  (include.contains(FacetRangeInclude.OUTER) ||
                      (! (include.contains(FacetRangeInclude.UPPER) ||
                          include.contains(FacetRangeInclude.EDGE)))),
                  false));
        }
        if (all || others.contains(FacetRangeOther.BETWEEN)) {
          resInner.add(FacetRangeOther.BETWEEN.toString(),
              rangeCount(sf,start,end,
                  (include.contains(FacetRangeInclude.LOWER) ||
                      include.contains(FacetRangeInclude.EDGE)),
                  (include.contains(FacetRangeInclude.UPPER) ||
                      include.contains(FacetRangeInclude.EDGE))));
        }
      }
    }
  }

  
  /**
   * Returns a list of value constraints and the associated facet
   * counts for each facet numerical field, range, and interval
   * specified in the SolrParams
   *
   * @see FacetParams#FACET_RANGE
   */

  public NamedList<Object> getFacetRangeCounts() throws IOException, SyntaxError {
    final NamedList<Object> resOuter = new SimpleOrderedMap<>();
    final String[] fields = params.getParams(FacetParams.FACET_RANGE);

    if (null == fields || 0 == fields.length) return resOuter;

    for (String f : fields) {
      getFacetRangeCounts(f, resOuter);
    }

    return resOuter;
  }

  void getFacetRangeCounts(String facetRange, NamedList<Object> resOuter)
      throws IOException, SyntaxError {

    final IndexSchema schema = searcher.getSchema();

    parseParams(FacetParams.FACET_RANGE, facetRange);
    String f = facetValue;

    final SchemaField sf = schema.getField(f);
    final FieldType ft = sf.getType();

    RangeEndpointCalculator<?> calc = null;

    if (ft instanceof TrieField) {
      final TrieField trie = (TrieField)ft;

      switch (trie.getType()) {
        case FLOAT:
          calc = new FloatRangeEndpointCalculator(sf);
          break;
        case DOUBLE:
          calc = new DoubleRangeEndpointCalculator(sf);
          break;
        case INTEGER:
          calc = new IntegerRangeEndpointCalculator(sf);
          break;
        case LONG:
          calc = new LongRangeEndpointCalculator(sf);
          break;
        default:
          throw new SolrException
              (SolrException.ErrorCode.BAD_REQUEST,
                  "Unable to range facet on tried field of unexpected type:" + f);
      }
    } else if (ft instanceof DateField) {
      calc = new DateRangeEndpointCalculator(sf, null);
    } else if (ft instanceof SortableIntField) {
      calc = new IntegerRangeEndpointCalculator(sf);
    } else if (ft instanceof SortableLongField) {
      calc = new LongRangeEndpointCalculator(sf);
    } else if (ft instanceof SortableFloatField) {
      calc = new FloatRangeEndpointCalculator(sf);
    } else if (ft instanceof SortableDoubleField) {
      calc = new DoubleRangeEndpointCalculator(sf);
    } else {
      throw new SolrException
          (SolrException.ErrorCode.BAD_REQUEST,
              "Unable to range facet on field:" + sf);
    }

    resOuter.add(key, getFacetRangeCounts(sf, calc));
  }

  private <T extends Comparable<T>> NamedList getFacetRangeCounts
    (final SchemaField sf,
     final RangeEndpointCalculator<T> calc) throws IOException {
    
    final String f = sf.getName();
    final NamedList<Object> res = new SimpleOrderedMap<>();
    final NamedList<Integer> counts = new NamedList<>();
    res.add("counts", counts);

    final T start = calc.getValue(required.getFieldParam(f,FacetParams.FACET_RANGE_START));
    // not final, hardend may change this
    T end = calc.getValue(required.getFieldParam(f,FacetParams.FACET_RANGE_END));
    if (end.compareTo(start) < 0) {
      throw new SolrException
        (SolrException.ErrorCode.BAD_REQUEST,
         "range facet 'end' comes before 'start': "+end+" < "+start);
    }
    
    final String gap = required.getFieldParam(f, FacetParams.FACET_RANGE_GAP);
    // explicitly return the gap.  compute this early so we are more 
    // likely to catch parse errors before attempting math
    res.add("gap", calc.getGap(gap));
    
    final int minCount = params.getFieldInt(f,FacetParams.FACET_MINCOUNT, 0);
    
    final EnumSet<FacetRangeInclude> include = FacetRangeInclude.parseParam
      (params.getFieldParams(f,FacetParams.FACET_RANGE_INCLUDE));
    
    T low = start;
    
    while (low.compareTo(end) < 0) {
      T high = calc.addGap(low, gap);
      if (end.compareTo(high) < 0) {
        if (params.getFieldBool(f,FacetParams.FACET_RANGE_HARD_END,false)) {
          high = end;
        } else {
          end = high;
        }
      }
      if (high.compareTo(low) < 0) {
        throw new SolrException
          (SolrException.ErrorCode.BAD_REQUEST,
           "range facet infinite loop (is gap negative? did the math overflow?)");
      }
      if (high.compareTo(low) == 0) {
        throw new SolrException
          (SolrException.ErrorCode.BAD_REQUEST,
           "range facet infinite loop: gap is either zero, or too small relative start/end and caused underflow: " + low + " + " + gap + " = " + high );
      }
      
      final boolean includeLower = 
        (include.contains(FacetRangeInclude.LOWER) ||
         (include.contains(FacetRangeInclude.EDGE) && 
          0 == low.compareTo(start)));
      final boolean includeUpper = 
        (include.contains(FacetRangeInclude.UPPER) ||
         (include.contains(FacetRangeInclude.EDGE) && 
          0 == high.compareTo(end)));
      
      final String lowS = calc.formatValue(low);
      final String highS = calc.formatValue(high);

      final int count = rangeCount(sf, lowS, highS,
                                   includeLower,includeUpper);
      if (count >= minCount) {
        counts.add(lowS, count);
      }
      
      low = high;
    }
    
    // explicitly return the start and end so all the counts 
    // (including before/after/between) are meaningful - even if mincount
    // has removed the neighboring ranges
    res.add("start", start);
    res.add("end", end);
    
    final String[] othersP =
      params.getFieldParams(f,FacetParams.FACET_RANGE_OTHER);
    if (null != othersP && 0 < othersP.length ) {
      Set<FacetRangeOther> others = EnumSet.noneOf(FacetRangeOther.class);
      
      for (final String o : othersP) {
        others.add(FacetRangeOther.get(o));
      }
      
      // no matter what other values are listed, we don't do
      // anything if "none" is specified.
      if (! others.contains(FacetRangeOther.NONE) ) {
        
        boolean all = others.contains(FacetRangeOther.ALL);
        final String startS = calc.formatValue(start);
        final String endS = calc.formatValue(end);

        if (all || others.contains(FacetRangeOther.BEFORE)) {
          // include upper bound if "outer" or if first gap doesn't already include it
          res.add(FacetRangeOther.BEFORE.toString(),
                  rangeCount(sf,null,startS,
                             false,
                             (include.contains(FacetRangeInclude.OUTER) ||
                              (! (include.contains(FacetRangeInclude.LOWER) ||
                                  include.contains(FacetRangeInclude.EDGE))))));
          
        }
        if (all || others.contains(FacetRangeOther.AFTER)) {
          // include lower bound if "outer" or if last gap doesn't already include it
          res.add(FacetRangeOther.AFTER.toString(),
                  rangeCount(sf,endS,null,
                             (include.contains(FacetRangeInclude.OUTER) ||
                              (! (include.contains(FacetRangeInclude.UPPER) ||
                                  include.contains(FacetRangeInclude.EDGE)))),  
                             false));
        }
        if (all || others.contains(FacetRangeOther.BETWEEN)) {
         res.add(FacetRangeOther.BETWEEN.toString(),
                 rangeCount(sf,startS,endS,
                            (include.contains(FacetRangeInclude.LOWER) ||
                             include.contains(FacetRangeInclude.EDGE)),
                            (include.contains(FacetRangeInclude.UPPER) ||
                             include.contains(FacetRangeInclude.EDGE))));
         
        }
      }
    }
    return res;
  }  
  
  /**
   * Macro for getting the numDocs of range over docs
   * @see SolrIndexSearcher#numDocs
   * @see TermRangeQuery
   */
  protected int rangeCount(SchemaField sf, String low, String high,
                           boolean iLow, boolean iHigh) throws IOException {
    Query rangeQ = sf.getType().getRangeQuery(null, sf, low, high, iLow, iHigh);
    if (params.getBool(GroupParams.GROUP_FACET, false)) {
      return getGroupedFacetQueryCount(rangeQ);
    } else {
      return searcher.numDocs(rangeQ , docs);
    }
  }

  /**
   * @deprecated Use rangeCount(SchemaField,String,String,boolean,boolean) which is more generalized
   */
  @Deprecated
  protected int rangeCount(SchemaField sf, Date low, Date high,
                           boolean iLow, boolean iHigh) throws IOException {
    Query rangeQ = ((DateField)(sf.getType())).getRangeQuery(null, sf, low, high, iLow, iHigh);
    return searcher.numDocs(rangeQ, docs);
  }
  
  /**
   * A simple key=>val pair whose natural order is such that 
   * <b>higher</b> vals come before lower vals.
   * In case of tie vals, then <b>lower</b> keys come before higher keys.
   */
  public static class CountPair<K extends Comparable<? super K>, V extends Comparable<? super V>>
    implements Comparable<CountPair<K,V>> {

    public CountPair(K k, V v) {
      key = k; val = v;
    }
    public K key;
    public V val;
    @Override
    public int hashCode() {
      return key.hashCode() ^ val.hashCode();
    }
    @Override
    public boolean equals(Object o) {
      if (! (o instanceof CountPair)) return false;
      CountPair<?,?> that = (CountPair<?,?>) o;
      return (this.key.equals(that.key) && this.val.equals(that.val));
    }
    @Override
    public int compareTo(CountPair<K,V> o) {
      int vc = o.val.compareTo(val);
      return (0 != vc ? vc : key.compareTo(o.key));
    }
  }


  /**
   * Perhaps someday instead of having a giant "instanceof" case 
   * statement to pick an impl, we can add a "RangeFacetable" marker 
   * interface to FieldTypes and they can return instances of these 
   * directly from some method -- but until then, keep this locked down 
   * and private.
   */
  private static abstract class RangeEndpointCalculator<T extends Comparable<T>> {
    protected final SchemaField field;
    public RangeEndpointCalculator(final SchemaField field) {
      this.field = field;
    }

    /**
     * Formats a Range endpoint for use as a range label name in the response.
     * Default Impl just uses toString()
     */
    public String formatValue(final T val) {
      return val.toString();
    }
    /**
     * Parses a String param into an Range endpoint value throwing 
     * a useful exception if not possible
     */
    public final T getValue(final String rawval) {
      try {
        return parseVal(rawval);
      } catch (Exception e) {
        throw new SolrException(SolrException.ErrorCode.BAD_REQUEST,
                                "Can't parse value "+rawval+" for field: " + 
                                field.getName(), e);
      }
    }
    /**
     * Parses a String param into an Range endpoint. 
     * Can throw a low level format exception as needed.
     */
    protected abstract T parseVal(final String rawval) 
      throws java.text.ParseException;

    /** 
     * Parses a String param into a value that represents the gap and 
     * can be included in the response, throwing 
     * a useful exception if not possible.
     *
     * Note: uses Object as the return type instead of T for things like 
     * Date where gap is just a DateMathParser string 
     */
    public final Object getGap(final String gap) {
      try {
        return parseGap(gap);
      } catch (Exception e) {
        throw new SolrException(SolrException.ErrorCode.BAD_REQUEST,
                                "Can't parse gap "+gap+" for field: " + 
                                field.getName(), e);
      }
    }

    /**
     * Parses a String param into a value that represents the gap and 
     * can be included in the response. 
     * Can throw a low level format exception as needed.
     *
     * Default Impl calls parseVal
     */
    protected Object parseGap(final String rawval) 
      throws java.text.ParseException {
      return parseVal(rawval);
    }

    /**
     * Adds the String gap param to a low Range endpoint value to determine 
     * the corrisponding high Range endpoint value, throwing 
     * a useful exception if not possible.
     */
    public final T addGap(T value, String gap) {
      try {
        return parseAndAddGap(value, gap);
      } catch (Exception e) {
        throw new SolrException(SolrException.ErrorCode.BAD_REQUEST,
                                "Can't add gap "+gap+" to value " + value +
                                " for field: " + field.getName(), e);
      }
    }
    /**
     * Adds the String gap param to a low Range endpoint value to determine 
     * the corrisponding high Range endpoint value.
     * Can throw a low level format exception as needed.
     */
    protected abstract T parseAndAddGap(T value, String gap) 
      throws java.text.ParseException;

  }

  private static class FloatRangeEndpointCalculator 
    extends RangeEndpointCalculator<Float> {

    public FloatRangeEndpointCalculator(final SchemaField f) { super(f); }
    @Override
    protected Float parseVal(String rawval) {
      return Float.valueOf(rawval);
    }
    @Override
    public Float parseAndAddGap(Float value, String gap) {
      return new Float(value.floatValue() + Float.valueOf(gap).floatValue());
    }
  }
  private static class DoubleRangeEndpointCalculator 
    extends RangeEndpointCalculator<Double> {

    public DoubleRangeEndpointCalculator(final SchemaField f) { super(f); }
    @Override
    protected Double parseVal(String rawval) {
      return Double.valueOf(rawval);
    }
    @Override
    public Double parseAndAddGap(Double value, String gap) {
      return new Double(value.doubleValue() + Double.valueOf(gap).doubleValue());
    }
  }
  private static class IntegerRangeEndpointCalculator 
    extends RangeEndpointCalculator<Integer> {

    public IntegerRangeEndpointCalculator(final SchemaField f) { super(f); }
    @Override
    protected Integer parseVal(String rawval) {
      return Integer.valueOf(rawval);
    }
    @Override
    public Integer parseAndAddGap(Integer value, String gap) {
      return new Integer(value.intValue() + Integer.valueOf(gap).intValue());
    }
  }
  private static class LongRangeEndpointCalculator 
    extends RangeEndpointCalculator<Long> {

    public LongRangeEndpointCalculator(final SchemaField f) { super(f); }
    @Override
    protected Long parseVal(String rawval) {
      return Long.valueOf(rawval);
    }
    @Override
    public Long parseAndAddGap(Long value, String gap) {
      return new Long(value.longValue() + Long.valueOf(gap).longValue());
    }
  }
  private static class DateRangeEndpointCalculator 
    extends RangeEndpointCalculator<Date> {
    private final Date now;
    public DateRangeEndpointCalculator(final SchemaField f, 
                                       final Date now) { 
      super(f); 
      this.now = now;
      if (! (field.getType() instanceof DateField) ) {
        throw new IllegalArgumentException
          ("SchemaField must use filed type extending DateField");
      }
    }
    @Override
    public String formatValue(Date val) {
      return ((DateField)field.getType()).toExternal(val);
    }
    @Override
    protected Date parseVal(String rawval) {
      return ((DateField)field.getType()).parseMath(now, rawval);
    }
    @Override
    protected Object parseGap(final String rawval) {
      return rawval;
    }
    @Override
    public Date parseAndAddGap(Date value, String gap) throws java.text.ParseException {
      final DateMathParser dmp = new DateMathParser();
      dmp.setNow(value);
      return dmp.parseMath(gap);
    }
  }
  
}
<|MERGE_RESOLUTION|>--- conflicted
+++ resolved
@@ -371,100 +371,57 @@
     final boolean multiToken = sf.multiValued() || ft.multiValuedFieldCache();
 
     if (params.getFieldBool(field, GroupParams.GROUP_FACET, false)) {
-<<<<<<< HEAD
-      counts = termList == null ?
+      return termList == null ?
           getGroupedCounts(searcher, base, field, multiToken, offset,limit, mincount, missing, sort, prefix) :
           getListedTermCounts(field, termList, base);
-    } else {
-      assert method != null;
-      switch (method) {
-        case ENUM:
-          assert TrieField.getMainValuePrefix(ft) == null;
-          counts = termList == null ?
-              getFacetTermEnumCounts(searcher, base, field, offset, limit, mincount, missing, sort, prefix) :
-              getListedTermCounts(field, termList, base);
+    }
+
+    final FacetMethod method = getFacetMethod(field);
+    assert method != null;
+    NamedList<Integer> counts;
+    switch (method) {
+      case ENUM:
+        assert TrieField.getMainValuePrefix(ft) == null;
+        counts = termList == null ?
+            getFacetTermEnumCounts(searcher, base, field, offset, limit, mincount, missing, sort, prefix) :
+            getListedTermCounts(field, termList, base);
+        break;
+      case FCS:
+        assert !multiToken;
+        if (termList != null) {
+          counts = getListedTermCounts(field, termList, base);
           break;
-        case FCS:
-          assert !multiToken;
-          if (termList != null) {
-            counts = getListedTermCounts(field, termList, base);
-            break;
+        }
+        if (ft.getNumericType() != null && !sf.multiValued()) {
+          // force numeric faceting
+          if (prefix != null && !prefix.isEmpty()) {
+            throw new SolrException(ErrorCode.BAD_REQUEST, FacetParams.FACET_PREFIX + " is not supported on numeric types");
           }
-          if (ft.getNumericType() != null && !sf.multiValued()) {
-            // force numeric faceting
-            if (prefix != null && !prefix.isEmpty()) {
-              throw new SolrException(ErrorCode.BAD_REQUEST, FacetParams.FACET_PREFIX + " is not supported on numeric types");
-            }
-            counts = NumericFacets.getCounts(searcher, base, field, offset, limit, mincount, missing, sort);
-          } else {
+          counts = NumericFacets.getCounts(searcher, base, field, offset, limit, mincount, missing, sort);
+        } else {
             // TODO: Add sparse counter support to segment faceting
             PerSegmentSingleValuedFaceting ps = new PerSegmentSingleValuedFaceting(searcher, base, field, offset, limit, mincount, missing, sort, prefix);
             Executor executor = threads == 0 ? directExecutor : facetExecutor;
             ps.setNumThreads(threads);
             counts = ps.getFacetCounts(executor);
           }
-          break;
-        case FC:
-          SparseCounterPool pool = poolController.acquire(field, sparseKeys.poolSize);
-          if (sf.hasDocValues()) {
-            counts = DocValuesFacets.getCounts(
-                searcher, base, field, offset, limit, mincount, missing, sort, prefix, termList, sparseKeys, pool);
-            handleSparseStats(counts, "_sparse_stats_docval", pool, sparseKeys);
-          } else if (termList != null) {
-            counts = getListedTermCounts(field, termList, base);
-            break;
-          } else if (multiToken || TrieField.getMainValuePrefix(ft) != null) {
-            UnInvertedField uif = UnInvertedField.getUnInvertedField(field, searcher);
-            // TODO: Sparse: Add optimized termList handling to multi token field faceting
-            counts = uif.getCounts(searcher, base, offset, limit, mincount, missing, sort, prefix, termList, sparseKeys, pool);
-            handleSparseStats(counts, "_sparse_stats_fc_m", pool, sparseKeys);
-          } else {
-            // TODO: Sparse: Add optimized termList handling to single token field faceting
-            counts = getFieldCacheCounts(
-                searcher, base, field, offset,limit, mincount, missing, sort, prefix, sparseKeys, pool);
-            handleSparseStats(counts, "_sparse_stats_fc_s", pool, sparseKeys);
-=======
-      return getGroupedCounts(searcher, base, field, multiToken, offset,limit, mincount, missing, sort, prefix);
-    }
-
-    final FacetMethod method = getFacetMethod(field);
-    assert method != null;
-    NamedList<Integer> counts;
-    switch (method) {
-      case ENUM:
-        assert TrieField.getMainValuePrefix(ft) == null;
-        counts = getFacetTermEnumCounts(searcher, base, field, offset, limit, mincount, missing, sort, prefix);
-        break;
-      case FCS:
-        assert !multiToken;
-        if (ft.getNumericType() != null && !sf.multiValued()) {
-          // force numeric faceting
-          if (prefix != null && !prefix.isEmpty()) {
-            throw new SolrException(ErrorCode.BAD_REQUEST, FacetParams.FACET_PREFIX + " is not supported on numeric types");
->>>>>>> 87b17538
-          }
-          counts = NumericFacets.getCounts(searcher, base, field, offset, limit, mincount, missing, sort);
-        } else {
-          // TODO: Add sparse counter support to segment faceting
-          PerSegmentSingleValuedFaceting ps = new PerSegmentSingleValuedFaceting(searcher, base, field, offset, limit, mincount, missing, sort, prefix);
-          Executor executor = threads == 0 ? directExecutor : facetExecutor;
-          ps.setNumThreads(threads);
-          counts = ps.getFacetCounts(executor);
-        }
         break;
       case FC:
         SparseCounterPool pool = poolController.acquire(field, sparseKeys.poolSize);
         if (sf.hasDocValues()) {
           counts = DocValuesFacets.getCounts(
-              searcher, base, field, offset,limit, mincount, missing, sort, prefix, sparseKeys, pool);
+              searcher, base, field, offset, limit, mincount, missing, sort, prefix, termList, sparseKeys, pool);
           handleSparseStats(counts, "_sparse_stats_docval", pool, sparseKeys);
         } else if (multiToken || TrieField.getMainValuePrefix(ft) != null) {
           UnInvertedField uif = UnInvertedField.getUnInvertedField(field, searcher);
-          counts = uif.getCounts(searcher, base, offset, limit, mincount, missing, sort, prefix, sparseKeys, pool);
+          counts = uif.getCounts(searcher, base, offset, limit, mincount, missing, sort, prefix, termList, sparseKeys, pool);
           handleSparseStats(counts, "_sparse_stats_fc_m", pool, sparseKeys);
+        } else if (termList != null) {
+          counts = getListedTermCounts(field, termList, base);
+          break;
         } else {
           counts = getFieldCacheCounts(
-              searcher, base, field, offset,limit, mincount, missing, sort, prefix, sparseKeys, pool);
+              searcher, base, field, offset,limit, mincount, missing, sort, prefix, termList, sparseKeys, pool);
           handleSparseStats(counts, "_sparse_stats_fc_s", pool, sparseKeys);
         }
         break;
@@ -743,9 +700,12 @@
 
   public static NamedList<Integer> getFieldCacheCounts(
       SolrIndexSearcher searcher, DocSet docs, String fieldName, int offset, int limit, int mincount, boolean missing,
-      String sort, String prefix, SparseKeys sparseKeys, SparseCounterPool counterPool) throws IOException {
+      String sort, String prefix, String termList, SparseKeys sparseKeys, SparseCounterPool counterPool)
+      throws IOException {
     if (!sparseKeys.sparse) { // Fallback to standard
-      return getFieldCacheCounts(searcher, docs, fieldName, offset, limit, mincount, missing, sort, prefix);
+      return termList == null ?
+          getFieldCacheCounts(searcher, docs, fieldName, offset, limit, mincount, missing, sort, prefix) :
+          SimpleFacets.fallbackGetListedTermCounts(searcher, fieldName, termList, docs);
     }
 
     // TODO: this function is too big and could use some refactoring, but
@@ -763,7 +723,9 @@
       // Fallback to standard
       counterPool.incSkipCount("minCount=" + mincount + ", hits=" + hitCount + "/" + searcher.maxDoc()
           + ", terms=" + (si == null ? "N/A" : si.getValueCount()));
-      return getFieldCacheCounts(searcher, docs, fieldName, offset, limit, mincount, missing, sort, prefix);
+      return termList == null ?
+          getFieldCacheCounts(searcher, docs, fieldName, offset, limit, mincount, missing, sort, prefix) :
+          SimpleFacets.fallbackGetListedTermCounts(searcher, fieldName, termList, docs);
     }
     counterPool.incSparseCalls();
     long sparseTotalTime = System.nanoTime();
@@ -827,6 +789,10 @@
       int off=offset;
       int lim=limit>=0 ? limit : Integer.MAX_VALUE;
 
+      if (termList != null) {
+        return extractSpecificCounts(searcher, counts, si, fieldName, termList, docs);
+      }
+
       if (sort.equals(FacetParams.FACET_SORT_COUNT) || sort.equals(FacetParams.FACET_SORT_COUNT_LEGACY)) {
         int maxsize = limit>0 ? offset+limit : Integer.MAX_VALUE-1;
         maxsize = Math.min(maxsize, nTerms);
@@ -905,6 +871,41 @@
 
     return res;
   }
+
+  private static NamedList<Integer> extractSpecificCounts(
+      SolrIndexSearcher searcher, ValueCounter counts, SortedDocValues si, String field, String termList,
+      DocSet docs) throws IOException {
+    FieldType ft = searcher.getSchema().getFieldType(field);
+    List<String> terms = StrUtils.splitSmart(termList, ",", true);
+    NamedList<Integer> res = new NamedList<>();
+    for (String term : terms) {
+      String internal = ft.toInternal(term);
+      long count = getTermCount(counts, si, field, new BytesRef(internal));
+      if (count == -1) {
+        count = searcher.numDocs(new TermQuery(new Term(field, internal)), docs);
+      }
+      // Sad we have to use int
+      res.add(term, (int)count);
+    }
+    return res;
+
+  }
+
+  private static long getTermCount(
+      ValueCounter counts, SortedDocValues si, String field, BytesRef term) throws IOException {
+    long index = si.lookupTerm(term);
+    if (index >= counts.size()) {
+      System.err.println("DocValuesFacet.extractSpecificCounts: ordinal for " + term + " in field " + field + " was "
+          + index + " but the counts only went to ordinal " + counts.size());
+      return -1;
+    } else if (index < 0) {
+      System.err.println("DocValuesFacet.extractSpecificCounts: The ordinal for " + term + " in field " + field
+          + " could not be resolved precisely (was " + index + ")");
+      return -1;
+    }
+    return counts.get((int) index);
+  }
+
   /**
    * Use the Lucene FieldCache to get counts for each unique field value in <code>docs</code>.
    * The field must have at most one indexed token per document.
@@ -1275,7 +1276,7 @@
               "date facet 'start' is not a valid Date string: " + startS, e);
     }
     final String endS
-        = required.getFieldParam(f,FacetParams.FACET_DATE_END);
+        = required.getFieldParam(f, FacetParams.FACET_DATE_END);
     Date end; // not final, hardend may change this
     try {
       end = ft.parseMath(null, endS);
